--- conflicted
+++ resolved
@@ -183,34 +183,6 @@
   typeof MassIDAttributeRecyclingDateSchema
 >;
 
-<<<<<<< HEAD
-export const MassIDAttributesSchema = uniqueBy(
-  z.union([
-    MassIDAttributeWasteTypeSchema,
-    MassIDAttributeWasteSubtypeSchema,
-    MassIDAttributeWeightSchema,
-    MassIDAttributeOriginCitySchema,
-    MassIDAttributePickUpVehicleTypeSchema,
-    MassIDAttributeRecyclingMethodSchema,
-    MassIDAttributeLocalWasteClassificationIdSchema,
-    MassIDAttributeRecyclingManifestCodeSchema,
-    MassIDAttributeTransportManifestCodeSchema,
-    MassIDAttributeWeighingCaptureMethodSchema,
-    MassIDAttributeScaleTypeSchema,
-    MassIDAttributePickUpDateSchema,
-    MassIDAttributeDropOffDateSchema,
-    MassIDAttributeRecyclingDateSchema,
-  ]),
-  (attr) => attr.trait_type,
-)
-  .min(9)
-  .max(14)
-  .meta({
-    title: 'MassID Attributes',
-    description:
-      'Array of NFT attributes (9-14 items) describing waste characteristics, origin, logistics, and lifecycle events for marketplace display',
-  });
-=======
 const REQUIRED_MASS_ID_ATTRIBUTES = [
   MassIDAttributeWasteTypeSchema,
   MassIDAttributeWasteSubtypeSchema,
@@ -258,5 +230,4 @@
     'Scale Type',
   ],
 });
->>>>>>> 50f5b8ef
 export type MassIDAttributes = z.infer<typeof MassIDAttributesSchema>;