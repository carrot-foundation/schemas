--- conflicted
+++ resolved
@@ -114,22 +114,7 @@
   typeof MassIDTokenIdAttributeSchema
 >;
 
-<<<<<<< HEAD
-export const MassIDRecyclingDateAttributeSchema = NftAttributeSchema.extend({
-  trait_type: z.literal('MassID Recycling Date'),
-  value: IsoDateSchema.meta({
-    title: 'MassID Recycling Date',
-    description: 'Date when the source waste was recycled',
-  }),
-  display_type: z.literal('date'),
-}).meta({
-  title: 'MassID Recycling Date Attribute',
-  description: 'MassID recycling date attribute with date display',
-});
-export type MassIDRecyclingDateAttribute = z.infer<
-  typeof MassIDRecyclingDateAttributeSchema
-=======
-export const MassIdRecyclingDateAttributeSchema = NftAttributeSchema.omit({
+export const MassIDRecyclingDateAttributeSchema = NftAttributeSchema.omit({
   max_value: true,
 })
   .extend({
@@ -146,7 +131,6 @@
     description:
       'MassID recycling date attribute using Unix timestamp in milliseconds',
   });
-export type MassIdRecyclingDateAttribute = z.infer<
-  typeof MassIdRecyclingDateAttributeSchema
->>>>>>> ef15d0f4
+export type MassIDRecyclingDateAttribute = z.infer<
+  typeof MassIDRecyclingDateAttributeSchema
 >;