--- conflicted
+++ resolved
@@ -1,9 +1,6 @@
 export * from './blockchain.fixtures';
-<<<<<<< HEAD
 export * from './certificate.fixtures';
-=======
 export * from './external-link.fixtures';
->>>>>>> 3c11359b
 export * from './nft.fixtures';
 export * from './nft-attribute.fixtures';
 export * from './references.fixtures';