{
  "version": "0.1.55",
  "schemas": {
    "ipfs/recycled-id/recycled-id.schema.json": {
      "hash": "e8475e3ffd71258cfee782f933f28c28914256dbe017f2b5d98b50db24ba8434",
      "path": "ipfs/recycled-id/recycled-id.schema.json"
    },
    "ipfs/methodology/methodology.schema.json": {
      "hash": "5f89fef5168a5c74db99cf390e826982d058af0e6681dd9955beaf1b7eae0175",
      "path": "ipfs/methodology/methodology.schema.json"
    },
    "ipfs/mass-id-audit/mass-id-audit.schema.json": {
      "hash": "9e8a7bb67290b88b05098a95df44194539657754ceb147483076093b1407ef5f",
      "path": "ipfs/mass-id-audit/mass-id-audit.schema.json"
    },
    "ipfs/mass-id/mass-id.schema.json": {
      "hash": "c050e6b215524bd1ec6da1cb2af1cfc7208c4474ce92a429fe8b189a79a7d54f",
      "path": "ipfs/mass-id/mass-id.schema.json"
    },
    "ipfs/gas-id/gas-id.schema.json": {
      "hash": "2ff84ddde374671b6840d6ffe5ce3cc07ed429f100b1c63fa2eb5b94853f63ba",
      "path": "ipfs/gas-id/gas-id.schema.json"
    },
    "ipfs/credit-retirement-receipt/credit-retirement-receipt.schema.json": {
<<<<<<< HEAD
      "hash": "286b4a5a9627ebb6e1e398a7a3ec9c5313bbda3e09f607bae49e2fe283bb5328",
      "path": "ipfs/credit-retirement-receipt/credit-retirement-receipt.schema.json"
    },
    "ipfs/credit-purchase-receipt/credit-purchase-receipt.schema.json": {
      "hash": "cf7a91ad16022c42f83d63c76f613da7a776e2d788d468c663970426afd36e66",
=======
      "hash": "e97ef929d8818b3fe93799be880fda16d2b4c5c793714c9e16e2b31fc85adee7",
      "path": "ipfs/credit-retirement-receipt/credit-retirement-receipt.schema.json"
    },
    "ipfs/credit-purchase-receipt/credit-purchase-receipt.schema.json": {
      "hash": "f3a318ed5d35f84aff1b01fa86abcd4c3a89f1e36b5f8f4fbf193d23444688b9",
>>>>>>> 41af790f
      "path": "ipfs/credit-purchase-receipt/credit-purchase-receipt.schema.json"
    },
    "ipfs/credit/credit.schema.json": {
      "hash": "0b20f706d4f635570748a10c14a70dc7fcdbca70219df426e03cc3e1052e11c3",
      "path": "ipfs/credit/credit.schema.json"
    },
    "ipfs/collection/collection.schema.json": {
      "hash": "c2778dd3cabbca397314c21e6ef9844408c32b592be521d6724cf8548fd080c6",
      "path": "ipfs/collection/collection.schema.json"
    }
  }
}<|MERGE_RESOLUTION|>--- conflicted
+++ resolved
@@ -1,48 +1,40 @@
 {
-  "version": "0.1.55",
+  "version": "0.1.56",
   "schemas": {
     "ipfs/recycled-id/recycled-id.schema.json": {
-      "hash": "e8475e3ffd71258cfee782f933f28c28914256dbe017f2b5d98b50db24ba8434",
+      "hash": "0f74a4d8f52c9e139ead0cd95fa60c2187d6d05bef1b6aa83c0bb2341043cee2",
       "path": "ipfs/recycled-id/recycled-id.schema.json"
     },
     "ipfs/methodology/methodology.schema.json": {
-      "hash": "5f89fef5168a5c74db99cf390e826982d058af0e6681dd9955beaf1b7eae0175",
+      "hash": "c2badb2ebbae40212f14b639d9fbbfb1f9c7d9004d16973425622a223f0b846b",
       "path": "ipfs/methodology/methodology.schema.json"
     },
     "ipfs/mass-id-audit/mass-id-audit.schema.json": {
-      "hash": "9e8a7bb67290b88b05098a95df44194539657754ceb147483076093b1407ef5f",
+      "hash": "60649e0becb5729cb2b2e235dc3e4d12bcf36651401f1299c0838680a809f883",
       "path": "ipfs/mass-id-audit/mass-id-audit.schema.json"
     },
     "ipfs/mass-id/mass-id.schema.json": {
-      "hash": "c050e6b215524bd1ec6da1cb2af1cfc7208c4474ce92a429fe8b189a79a7d54f",
+      "hash": "57b3c5f8804c143227307ea937830ad80d1906ee9e14a0080714a10705e8b279",
       "path": "ipfs/mass-id/mass-id.schema.json"
     },
     "ipfs/gas-id/gas-id.schema.json": {
-      "hash": "2ff84ddde374671b6840d6ffe5ce3cc07ed429f100b1c63fa2eb5b94853f63ba",
+      "hash": "f3ee480664f625ba53bfc36de19471a580ab7388b5900e182ae015fa8a8fc8dc",
       "path": "ipfs/gas-id/gas-id.schema.json"
     },
     "ipfs/credit-retirement-receipt/credit-retirement-receipt.schema.json": {
-<<<<<<< HEAD
-      "hash": "286b4a5a9627ebb6e1e398a7a3ec9c5313bbda3e09f607bae49e2fe283bb5328",
+      "hash": "83acb540fbe27a878eadf685fa776da6614079faf4890e44e013f240e00fece6",
       "path": "ipfs/credit-retirement-receipt/credit-retirement-receipt.schema.json"
     },
     "ipfs/credit-purchase-receipt/credit-purchase-receipt.schema.json": {
-      "hash": "cf7a91ad16022c42f83d63c76f613da7a776e2d788d468c663970426afd36e66",
-=======
-      "hash": "e97ef929d8818b3fe93799be880fda16d2b4c5c793714c9e16e2b31fc85adee7",
-      "path": "ipfs/credit-retirement-receipt/credit-retirement-receipt.schema.json"
-    },
-    "ipfs/credit-purchase-receipt/credit-purchase-receipt.schema.json": {
-      "hash": "f3a318ed5d35f84aff1b01fa86abcd4c3a89f1e36b5f8f4fbf193d23444688b9",
->>>>>>> 41af790f
+      "hash": "ca7240cd7cba57810572d94d35f1d28a24a20bd86aba94cdee87411a6724b01b",
       "path": "ipfs/credit-purchase-receipt/credit-purchase-receipt.schema.json"
     },
     "ipfs/credit/credit.schema.json": {
-      "hash": "0b20f706d4f635570748a10c14a70dc7fcdbca70219df426e03cc3e1052e11c3",
+      "hash": "c638a7fcdbdfff954e00ee8e9f5aa63ce248b24ce816762c51a439f1289dd4f1",
       "path": "ipfs/credit/credit.schema.json"
     },
     "ipfs/collection/collection.schema.json": {
-      "hash": "c2778dd3cabbca397314c21e6ef9844408c32b592be521d6724cf8548fd080c6",
+      "hash": "161d1881d1b07a803fd17d4ab3b3865a7f2aa4adeedb87167906df522dd4bd94",
       "path": "ipfs/collection/collection.schema.json"
     }
   }
