--- conflicted
+++ resolved
@@ -18,11 +18,7 @@
       "path": "ipfs/mass-id/mass-id.schema.json"
     },
     "ipfs/gas-id/gas-id.schema.json": {
-<<<<<<< HEAD
-      "hash": "f5dec87b711fd3a5b6f5c4e705857c9b783512264c23cb205f7658f7568d32f9",
-=======
       "hash": "ac284829d9d302d598706085ea5cddb0124e0708546085cd9679d27a6448a85c",
->>>>>>> 27b3ad8e
       "path": "ipfs/gas-id/gas-id.schema.json"
     },
     "ipfs/credit-retirement-receipt/credit-retirement-receipt.schema.json": {
