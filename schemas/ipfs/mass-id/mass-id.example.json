{
  "$schema": "https://raw.githubusercontent.com/carrot-foundation/schemas/refs/heads/main/schemas/mass-id.schema.json",
  "schema": {
    "hash": "ac08c3cf2e175e55961d6affdb38bc24591b84ceef7f3707c69ae3d52c148b2f",
    "type": "MassID",
    "version": "0.1.0"
  },
  "environment": {
    "blockchain_network": "testnet",
    "deployment": "development",
    "data_set_name": "TEST"
  },
  "blockchain": {
    "token_id": "123",
    "smart_contract_address": "0x1234567890abcdef1234567890abcdef12345678",
    "chain_id": 1,
    "network_name": "Polygon"
  },
  "created_at": "2024-12-05T11:02:47.000Z",
  "external_id": "ad44dd3f-f176-4b98-bf78-5ee6e77d0530",
  "external_url": "https://explore.carrot.eco/document/ad44dd3f-f176-4b98-bf78-5ee6e77d0530",
  "name": "MassID #123 • Organic • 3.0t",
  "short_name": "MassID #123",
  "description": "This MassID represents 3 metric tons of organic food waste from Enlatados Produção, tracked through complete chain of custody from generation to composting.",
  "image": "ipfs://QmTy8w65yBXgyfG2ZBg5TrfB2hPjrDQH3RCQFJGkARStJb/mass-id-organic.png",
  "background_color": "#2D5A27",
  "external_links": [
    {
      "label": "Carrot Explorer",
      "url": "https://explore.carrot.eco/document/ad44dd3f-f176-4b98-bf78-5ee6e77d0530",
      "description": "Complete chain of custody and audit trail"
    },
    {
      "label": "Carrot White Paper",
      "url": "https://carrot.eco/whitepaper.pdf",
      "description": "Carrot Foundation technical and impact white paper"
    }
  ],
  "attributes": [
    {
      "trait_type": "Waste Type",
      "value": "Organic"
    },
    {
      "trait_type": "Waste Subtype",
      "value": "Food, Food Waste and Beverages"
    },
    {
      "trait_type": "Weight (kg)",
      "value": 3000,
      "display_type": "number"
    },
    {
      "trait_type": "Origin Country",
      "value": "Brazil"
    },
    {
      "trait_type": "Origin Municipality",
      "value": "Macapá"
    },
    {
      "trait_type": "Origin Administrative Division",
      "value": "Amapá"
    },
    {
      "trait_type": "Recycler",
      "value": "Eco Reciclagem"
    },
    {
      "trait_type": "Integrator",
      "value": "Carrot Foundation"
    },
    {
      "trait_type": "Pick-up Date",
      "value": 1733396567000,
      "display_type": "date"
    },
    {
      "trait_type": "Recycling Date",
      "value": "2025-02-22",
      "display_type": "date"
    }
  ],
  "original_content_hash": "87f633634cc4b02f628685651f0a29b7bfa22a0bd841f725c6772dd00a58d489",
  "content_hash": "6e83b8e6373847bbdc056549bedda38dc88854ce41ba4fca11e0fc6ce3e07ef6",
  "data": {
    "waste_properties": {
      "type": "Organic",
      "subtype": "Food, Food Waste and Beverages",
      "local_classification": {
        "code": "04 02 20",
        "description": "Lodos do tratamento local de efluentes não abrangidas em 04 02 19",
        "system": "IBAMA"
      },
      "measurement_unit": "kg",
      "net_weight": 3000,
      "contamination_level": "Low"
    },
    "locations": [
      {
        "id_hash": "87f633634cc4b02f628685651f0a29b7bfa22a0bd841f725c6772dd00a58d489",
        "municipality": "Macapá",
        "administrative_division": "Amapá",
        "administrative_division_code": "BR-AP",
        "country": "Brazil",
        "country_code": "BR",
        "facility_type": "Collection Point",
        "coordinates": {
          "latitude": -0.02,
          "longitude": -51.06,
          "precision_level": "city"
        },
        "responsible_participant_id_hash": "a1b2c3d4e5f6789012345678901234567890abcdefabcdefabcdefabcdefabcd"
      },
      {
        "id_hash": "6e83b8e6373847bbdc056549bedda38dc88854ce41ba4fca11e0fc6ce3e07ef6",
        "municipality": "Cariacica",
        "administrative_division": "Espirito Santo",
        "administrative_division_code": "BR-ES",
        "country": "Brazil",
        "country_code": "BR",
        "facility_type": "Recycling Facility",
        "coordinates": {
          "latitude": -20.38,
          "longitude": -40.34,
          "precision_level": "city"
        },
        "responsible_participant_id_hash": "b2c3d4e5f6789012345678901234567890abcdefabcdefabcdefabcdefabcdef"
      }
    ],
    "participants": [
      {
        "id_hash": "a1b2c3d4e5f6789012345678901234567890abcdefabcdefabcdefabcdefabcd",
        "name": "Enlatados Produção",
        "roles": ["Waste Generator"]
      },
      {
        "id_hash": "b2c3d4e5f6789012345678901234567890abcdefabcdefabcdefabcdefabcdef",
        "name": "Eco Reciclagem",
        "roles": ["Hauler", "Recycler"]
      }
    ],
    "chain_of_custody": {
      "events": [
        {
          "event_id": "8f799606-4ed5-49ce-8310-83b0c56ac01e",
          "event_name": "Pick-up",
          "description": "Waste picked up by hauler Eco Reciclagem at Enlatados Produção",
          "timestamp": "2024-12-05T11:02:47.000Z",
          "participant_id_hash": "a1b2c3d4e5f6789012345678901234567890abcdefabcdefabcdefabcdefabcd",
          "location_id_hash": "87f633634cc4b02f628685651f0a29b7bfa22a0bd841f725c6772dd00a58d489",
          "attributes": [
            {
              "name": "Vehicle Type",
              "value": "Truck"
            },
            {
              "name": "Driver Identifier",
              "value": "645eb901-bc17-497f-b53b-9bdd619ae2ec"
            }
          ]
        },
        {
          "event_id": "9f6c6855-0a6b-4989-a3fc-1a8a38f919ec",
          "event_name": "Transport",
          "timestamp": "2024-12-05T11:02:47.000Z",
          "description": "Waste transported to recycling facility",
          "participant_id_hash": "b2c3d4e5f6789012345678901234567890abcdefabcdefabcdefabcdefabcdef",
          "location_id_hash": "6e83b8e6373847bbdc056549bedda38dc88854ce41ba4fca11e0fc6ce3e07ef6",
          "weight": 3000,
          "attributes": [
            {
              "name": "Document Type",
              "value": "MTR"
            },
            {
              "name": "Document Number",
              "value": "4126"
            },
            {
              "name": "Issue Date",
              "value": "2024-02-10",
              "format": "DATE"
            }
          ],
          "documentation": [
            {
              "type": "Transport Manifest",
              "document_number": "MTR-4126",
              "reference": "transport-manifest.pdf",
              "issue_date": "2024-02-10"
            }
          ]
        },
        {
          "event_id": "591eb414-a678-486d-982c-3c25f3cb52de",
          "event_name": "Weighing",
          "timestamp": "2024-12-05T11:02:47.000Z",
          "description": "Waste weighed at recycling facility",
          "participant_id_hash": "b2c3d4e5f6789012345678901234567890abcdefabcdefabcdefabcdefabcdef",
          "location_id_hash": "6e83b8e6373847bbdc056549bedda38dc88854ce41ba4fca11e0fc6ce3e07ef6",
          "attributes": [
            {
              "name": "Weighing Capture Method",
              "value": "Digital"
            },
            {
              "name": "Scale Type",
              "value": "Weighbridge (Truck Scale)"
            },
            {
              "name": "Container Type",
              "value": "Truck"
            },
            {
              "name": "Container Capacity",
              "value": 12000,
              "format": "KILOGRAM"
            },
            {
              "name": "Gross Weight",
              "value": 22700,
              "format": "KILOGRAM"
            },
            {
              "name": "Tare",
              "value": 19700,
              "format": "KILOGRAM"
            }
          ]
        },
        {
          "event_id": "5d4b0723-b3a6-4659-8d80-d74f5e842af7",
          "event_name": "Drop-off",
          "description": "Waste deposited in Windrow number 1",
          "timestamp": "2024-12-05T11:02:47.000Z",
          "participant_id_hash": "b2c3d4e5f6789012345678901234567890abcdefabcdefabcdefabcdefabcdef",
          "location_id_hash": "6e83b8e6373847bbdc056549bedda38dc88854ce41ba4fca11e0fc6ce3e07ef6",
          "attributes": [
            {
              "name": "Recycler Operator Identifier",
              "value": "d596521f-8f98-401d-ba55-93246d57c6fb"
            }
          ]
        },
        {
          "event_id": "ca509646-e35a-47b5-aff7-39595125effe",
          "event_name": "Sorting",
          "description": "This MassID sorting is being defined by the sorting factor calculated by a third party audit for Eco Reciclagem",
          "timestamp": "2024-12-05T11:02:47.000Z",
          "participant_id_hash": "b2c3d4e5f6789012345678901234567890abcdefabcdefabcdefabcdefabcdef",
          "location_id_hash": "6e83b8e6373847bbdc056549bedda38dc88854ce41ba4fca11e0fc6ce3e07ef6",
          "attributes": [
            {
              "name": "Sorting Factor",
              "value": 0.5
            }
          ]
        },
        {
          "event_id": "df7d3cac-81a1-46db-8486-b3fe4ec4ea32",
          "event_name": "Documentation",
          "description": "Attached the recycling manifest documentation",
          "timestamp": "2024-12-05T11:02:47.000Z",
          "participant_id_hash": "b2c3d4e5f6789012345678901234567890abcdefabcdefabcdefabcdefabcdef",
          "location_id_hash": "6e83b8e6373847bbdc056549bedda38dc88854ce41ba4fca11e0fc6ce3e07ef6",
          "attributes": [
            {
              "name": "Document Type",
              "value": "CDF"
            },
            {
              "name": "Document Number",
              "value": "2353"
            },
            {
              "name": "Issue Date",
              "value": "2024-03-10",
              "format": "DATE"
            }
          ],
          "documentation": [
            {
              "type": "Recycling Certificate",
              "document_number": "CDF-2353",
              "reference": "recycling-manifest.pdf",
              "issue_date": "2024-03-10"
            }
          ]
        },
        {
          "event_id": "b544695f-c3ba-4b97-9b24-c13dd32e4db8",
          "event_name": "Recycling",
          "description": "Composting process completed",
          "timestamp": "2025-02-22T10:35:12.000Z",
<<<<<<< HEAD
          "participant_id_hash": "b2c3d4e5f6789012345678901234567890abcdefabcdefabcdefabcdefabcdef",
          "location_id_hash": "6e83b8e6373847bbdc056549bedda38dc88854ce41ba4fca11e0fc6ce3e07ef6"
=======
          "participant_id_hash": "c3d4e5f67890123456789012345678901234567890abcdef1234567890abcdef",
          "location_id_hash": "b2c3d4e5f67890123456789012345678901234567890abcdef1234567890cdef"
>>>>>>> c7a1323e
        }
      ],
      "total_distance_km": 45.2,
      "total_duration_hours": 72.5
    },
    "geographic_data": {
      "from_location_id_hash": "87f633634cc4b02f628685651f0a29b7bfa22a0bd841f725c6772dd00a58d489",
      "to_location_id_hash": "6e83b8e6373847bbdc056549bedda38dc88854ce41ba4fca11e0fc6ce3e07ef6",
      "first_reported_timestamp": "2024-12-05T11:02:47.000Z",
      "last_reported_timestamp": "2024-12-08T11:30:15.000Z"
    }
  }
}<|MERGE_RESOLUTION|>--- conflicted
+++ resolved
@@ -293,13 +293,8 @@
           "event_name": "Recycling",
           "description": "Composting process completed",
           "timestamp": "2025-02-22T10:35:12.000Z",
-<<<<<<< HEAD
-          "participant_id_hash": "b2c3d4e5f6789012345678901234567890abcdefabcdefabcdefabcdefabcdef",
-          "location_id_hash": "6e83b8e6373847bbdc056549bedda38dc88854ce41ba4fca11e0fc6ce3e07ef6"
-=======
           "participant_id_hash": "c3d4e5f67890123456789012345678901234567890abcdef1234567890abcdef",
           "location_id_hash": "b2c3d4e5f67890123456789012345678901234567890abcdef1234567890cdef"
->>>>>>> c7a1323e
         }
       ],
       "total_distance_km": 45.2,
