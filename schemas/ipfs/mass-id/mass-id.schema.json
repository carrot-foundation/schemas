{
  "$schema": "https://json-schema.org/draft/2020-12/schema",
  "title": "MassID NFT IPFS Record",
  "description": "Complete MassID NFT IPFS record including fixed attributes and detailed waste tracking data",
<<<<<<< HEAD
  "$id": "https://raw.githubusercontent.com/carrot-foundation/schemas/refs/tags/0.0.0-dev/schemas/ipfs/mass-id/mass-id.schema.json",
=======
  "$id": "https://raw.githubusercontent.com/carrot-foundation/schemas/refs/tags/0.1.21/schemas/ipfs/mass-id/mass-id.schema.json",
>>>>>>> dd55a11b
  "version": "1.0.1",
  "type": "object",
  "properties": {
    "$schema": {
      "title": "JSON Schema URI",
      "description": "URI of the JSON Schema used to validate this record",
      "example": "https://raw.githubusercontent.com/carrot-foundation/schemas/refs/heads/main/schemas/ipfs/shared/base/base.schema.json",
      "type": "string",
      "format": "uri"
    },
    "schema": {
      "type": "object",
      "properties": {
        "hash": {
          "title": "Schema Hash",
          "description": "Keccak256 hash of the JSON Schema this record was validated against",
          "examples": [
            "ac08c3cf2e175e55961d6affdb38bc24591b84ceef7f3707c69ae3d52c148b2f",
            "b1c2d3e4f5a6b7c8d9e0f1a2b3c4d5e6f7a8b9c0d1e2f3a4b5c6d7e8f9a0b1c2"
          ],
          "type": "string",
          "pattern": "^[0-9a-fA-F]{64}$"
        },
        "type": {
          "title": "MassID Schema Type",
          "description": "MassID NFT schema type",
          "type": "string",
          "const": "MassID"
        },
        "version": {
          "title": "Schema Version",
          "description": "Version of the schema, using semantic versioning",
          "examples": ["0.1.0", "1.0.0", "2.1.3"],
          "type": "string",
          "minLength": 1,
          "pattern": "^v?\\d+\\.\\d+\\.\\d+(-[a-zA-Z0-9.-]+)?(\\+[a-zA-Z0-9.-]+)?$"
        }
      },
      "required": ["hash", "type", "version"],
      "additionalProperties": false
    },
    "created_at": {
      "title": "Created At",
      "description": "ISO 8601 creation timestamp for this record",
      "examples": ["2024-12-05T11:02:47.000Z", "2025-02-22T10:35:12.000Z"],
      "type": "string",
      "format": "date-time",
      "pattern": "^(?:(?:\\d\\d[2468][048]|\\d\\d[13579][26]|\\d\\d0[48]|[02468][048]00|[13579][26]00)-02-29|\\d{4}-(?:(?:0[13578]|1[02])-(?:0[1-9]|[12]\\d|3[01])|(?:0[469]|11)-(?:0[1-9]|[12]\\d|30)|(?:02)-(?:0[1-9]|1\\d|2[0-8])))T(?:(?:[01]\\d|2[0-3]):[0-5]\\d(?::[0-5]\\d(?:\\.\\d+)?)?(?:Z))$"
    },
    "external_id": {
      "title": "External ID",
      "description": "Off-chain reference ID (UUID from Carrot backend)",
      "examples": [
        "ad44dd3f-f176-4b98-bf78-5ee6e77d0530",
        "b2c4e6f8-a1b3-4c5d-9e8f-123456789abc"
      ],
      "type": "string",
      "format": "uuid",
      "pattern": "^([0-9a-fA-F]{8}-[0-9a-fA-F]{4}-4[0-9a-fA-F]{3}-[89abAB][0-9a-fA-F]{3}-[0-9a-fA-F]{12})$"
    },
    "external_url": {
      "title": "External URL",
      "description": "External URL of the content",
      "examples": [
        "https://explore.carrot.eco/document/ad44dd3f-f176-4b98-bf78-5ee6e77d0530",
        "https://carrot.eco/whitepaper.pdf"
      ],
      "type": "string",
      "format": "uri"
    },
    "original_content_hash": {
      "title": "Original Content Hash",
      "description": "SHA-256 hash of the original JSON content including private data before schema validation",
      "examples": [
        "87f633634cc4b02f628685651f0a29b7bfa22a0bd841f725c6772dd00a58d489",
        "6e83b8e6373847bbdc056549bedda38dc88854ce41ba4fca11e0fc6ce3e07ef6"
      ],
      "type": "string",
      "pattern": "^[0-9a-fA-F]{64}$"
    },
    "content_hash": {
      "title": "Content Hash",
      "description": "SHA-256 hash of RFC 8785 canonicalized JSON after schema validation",
      "examples": [
        "87f633634cc4b02f628685651f0a29b7bfa22a0bd841f725c6772dd00a58d489",
        "6e83b8e6373847bbdc056549bedda38dc88854ce41ba4fca11e0fc6ce3e07ef6"
      ],
      "type": "string",
      "pattern": "^[0-9a-fA-F]{64}$"
    },
    "creator": {
      "title": "Creator",
      "description": "Entity that created this record",
      "type": "object",
      "properties": {
        "name": {
          "title": "Creator Name",
          "description": "Company or individual name that created this record",
          "examples": ["Carrot Foundation", "Alice", "Bob"],
          "type": "string"
        },
        "id": {
          "title": "Creator ID",
          "description": "Unique identifier for the creator",
          "examples": [
            "ad44dd3f-f176-4b98-bf78-5ee6e77d0530",
            "6f520d88-864d-432d-bf9f-5c3166c4818f",
            "f77afa89-1c58-40fd-9bf5-8a86703a8af4"
          ],
          "type": "string",
          "format": "uuid",
          "pattern": "^([0-9a-fA-F]{8}-[0-9a-fA-F]{4}-4[0-9a-fA-F]{3}-[89abAB][0-9a-fA-F]{3}-[0-9a-fA-F]{12})$"
        }
      },
      "required": ["name", "id"],
      "additionalProperties": false
    },
    "relationships": {
      "title": "Relationships",
      "description": "References to other IPFS records this record relates to",
      "type": "array",
      "items": {
        "title": "Relationship",
        "description": "Relationship to another IPFS record",
        "type": "object",
        "properties": {
          "target_uri": {
            "title": "Target IPFS URI",
            "description": "Target IPFS URI of the referenced record",
            "examples": [
              "ipfs://QmTy8w65yBXgyfG2ZBg5TrfB2hPjrDQH3RCQFJGkARStJb/mass-id-organic.png",
              "ipfs://QmYjtig7VJQ6XsnUjqqJvj7QaMcCAwtrgNdahSiFofrE7o"
            ],
            "type": "string",
            "minLength": 1,
            "pattern": "^ipfs:\\/\\/[a-zA-Z0-9]+(\\/.*)?$"
          },
          "type": {
            "title": "Relationship Type",
            "description": "Type of relationship to the referenced record",
            "examples": ["mass-id", "audit", "collection"],
            "type": "string",
            "enum": [
              "collection",
              "credit",
              "gas-id",
              "mass-id",
              "mass-id-audit",
              "methodology",
              "purchase-id",
              "recycled-id"
            ]
          },
          "description": {
            "title": "Relationship Description",
            "description": "Human-readable description of the relationship",
            "examples": [
              "This record supersedes the previous version",
              "Related carbon credit batch",
              "Source document for this verification",
              "Child record derived from this parent",
              "Updated version of original record"
            ],
            "type": "string"
          }
        },
        "required": ["target_uri", "type"],
        "additionalProperties": false
      }
    },
    "environment": {
      "title": "Environment",
      "description": "Environment information",
      "type": "object",
      "properties": {
        "blockchain_network": {
          "title": "Blockchain Network",
          "description": "Blockchain Network Environment",
          "type": "string",
          "enum": ["mainnet", "testnet"]
        },
        "deployment": {
          "title": "Deployment Environment",
          "description": "System environment where this record was generated",
          "type": "string",
          "enum": ["production", "development", "testing"]
        },
        "data_set_name": {
          "title": "Data Set Name",
          "description": "Name of the data set for this record",
          "type": "string",
          "enum": ["TEST", "PROD"]
        }
      },
      "required": ["blockchain_network", "deployment", "data_set_name"],
      "additionalProperties": false
    },
    "data": {
      "title": "MassID Data",
      "description": "MassID-specific data containing waste tracking and chain of custody information",
      "type": "object",
      "properties": {
        "waste_properties": {
          "title": "Waste Properties",
          "description": "Standardized waste material properties and regulatory information",
          "type": "object",
          "properties": {
<<<<<<< HEAD
            "primary_type": {
              "title": "Primary Waste Type",
              "description": "Primary waste material category",
=======
            "type": {
              "title": "Waste Type",
              "description": "Waste material category",
>>>>>>> dd55a11b
              "examples": ["Organic", "Plastic", "Metal"],
              "type": "string",
              "minLength": 1
            },
            "subtype": {
              "title": "Waste Subtype",
              "description": "Specific subcategory of waste material",
              "examples": [
                "Food, Food Waste and Beverages",
                "PET Bottles",
                "Aluminum Cans"
              ],
              "type": "string",
              "minLength": 1,
              "maxLength": 100
            },
            "local_classification": {
              "title": "Local Classification",
              "description": "Local or regional waste classification codes and descriptions",
              "type": "object",
              "properties": {
                "code": {
                  "title": "Classification Code",
                  "description": "Local waste classification code",
                  "examples": ["20 01 01", "D001", "EWC-150101", "IBAMA-A001"],
                  "type": "string",
                  "minLength": 1,
                  "maxLength": 20
                },
                "description": {
                  "title": "Classification Description",
                  "description": "Local waste classification description",
                  "examples": [
                    "Paper and cardboard packaging",
                    "Ignitable waste",
                    "Paper and cardboard packaging waste",
                    "Municipal solid waste - organic fraction"
                  ],
                  "type": "string",
                  "minLength": 1,
                  "maxLength": 200
                },
                "system": {
                  "title": "Classification System",
                  "description": "Classification system name - currently supports IBAMA (Instituto Brasileiro do Meio Ambiente e dos Recursos Naturais Renováveis)",
                  "examples": ["IBAMA"],
                  "type": "string",
                  "enum": ["IBAMA"]
                }
              },
              "required": ["code", "description", "system"],
              "additionalProperties": false
            },
            "measurement_unit": {
              "title": "Measurement Unit",
              "description": "Unit of measurement for the waste quantity",
              "examples": ["kg", "ton"],
              "type": "string",
              "enum": ["kg", "ton"]
            },
            "net_weight": {
              "title": "Net Weight",
              "description": "Net weight of the waste batch in the specified measurement unit",
              "examples": [0, 45.2, 72.5],
              "type": "number",
              "minimum": 0
            },
            "contamination_level": {
              "title": "Contamination Level",
              "description": "Level of contamination in the waste batch",
              "examples": ["Low", "Medium", "None"],
              "type": "string",
              "enum": ["None", "Low", "Medium", "High"]
            }
          },
          "required": ["type", "subtype", "measurement_unit", "net_weight"],
          "additionalProperties": false
        },
        "locations": {
          "title": "Locations",
          "description": "All locations referenced in this MassID, indexed by ID",
          "minItems": 1,
          "type": "array",
          "items": {
            "title": "Location",
            "description": "Geographic location with address and coordinate information",
            "type": "object",
            "properties": {
              "id": {
                "title": "Location ID",
                "description": "Unique identifier for the location",
                "examples": [
                  "ad44dd3f-f176-4b98-bf78-5ee6e77d0530",
                  "6f520d88-864d-432d-bf9f-5c3166c4818f",
                  "f77afa89-1c58-40fd-9bf5-8a86703a8af4"
                ],
                "type": "string",
                "format": "uuid",
                "pattern": "^([0-9a-fA-F]{8}-[0-9a-fA-F]{4}-4[0-9a-fA-F]{3}-[89abAB][0-9a-fA-F]{3}-[0-9a-fA-F]{12})$"
              },
              "municipality": {
                "title": "Municipality",
                "description": "Municipality or city name",
                "examples": ["New York", "São Paulo", "London", "Tokyo"],
                "type": "string",
                "minLength": 1,
                "maxLength": 50
              },
              "administrative_division": {
                "title": "Administrative Division",
                "description": "State, province, or administrative region",
                "examples": ["California", "Ontario", "Bavaria", "Queensland"],
                "type": "string",
                "minLength": 1,
                "maxLength": 50
              },
              "administrative_division_code": {
                "title": "Administrative Division Code",
                "description": "ISO 3166-2 administrative division code",
                "examples": ["BR-AP", "BR-ES", "US-CA"],
                "type": "string",
                "pattern": "^[A-Z]{2}-[A-Z0-9]{1,3}$"
              },
              "country": {
                "title": "Country",
                "description": "Full country name in English",
                "examples": ["United States", "Canada", "Germany", "Australia"],
                "type": "string",
                "minLength": 1,
                "maxLength": 50
              },
              "country_code": {
                "title": "Country Code",
                "description": "ISO 3166-1 alpha-2 country code",
                "examples": ["BR", "US", "DE"],
                "type": "string",
                "pattern": "^[A-Z]{2}$"
              },
              "responsible_participant_id": {
                "title": "Responsible Participant ID",
                "description": "ID of the participant responsible for this location",
                "examples": [
                  "ad44dd3f-f176-4b98-bf78-5ee6e77d0530",
                  "6f520d88-864d-432d-bf9f-5c3166c4818f",
                  "f77afa89-1c58-40fd-9bf5-8a86703a8af4"
                ],
                "type": "string",
                "format": "uuid",
                "pattern": "^([0-9a-fA-F]{8}-[0-9a-fA-F]{4}-4[0-9a-fA-F]{3}-[89abAB][0-9a-fA-F]{3}-[0-9a-fA-F]{12})$"
              },
              "coordinates": {
                "title": "Coordinates",
                "description": "GPS coordinates of the location",
                "type": "object",
                "properties": {
                  "latitude": {
                    "title": "Latitude",
                    "description": "GPS latitude coordinate",
<<<<<<< HEAD
                    "examples": [-0.02, -20.38, 40.7128],
=======
                    "examples": [-0.02, -20.38, 40.713],
>>>>>>> dd55a11b
                    "type": "number",
                    "minimum": -90,
                    "maximum": 90,
                    "multipleOf": 0.001
                  },
                  "longitude": {
                    "title": "Longitude",
                    "description": "GPS longitude coordinate",
                    "examples": [-51.06, -40.34, -74.006],
                    "type": "number",
                    "minimum": -180,
                    "maximum": 180,
                    "multipleOf": 0.001
                  },
                  "precision_level": {
                    "title": "Precision Level",
                    "description": "Level of coordinate precision",
                    "examples": ["city", "exact", "neighborhood"],
                    "type": "string",
                    "enum": [
                      "exact",
                      "neighborhood",
                      "city",
                      "region",
                      "country"
                    ]
                  }
                },
                "required": ["latitude", "longitude", "precision_level"],
                "additionalProperties": false
              },
              "facility_type": {
                "title": "Facility Type",
                "description": "Type of facility at this location",
                "examples": [
                  "Collection Point",
                  "Recycling Facility",
                  "Administrative Office"
                ],
                "type": "string",
                "enum": [
                  "Collection Point",
                  "Recycling Facility",
                  "Administrative Office",
                  "Other"
                ]
              }
            },
            "required": [
              "id",
              "municipality",
              "administrative_division",
              "country",
              "country_code",
              "responsible_participant_id",
              "coordinates"
            ],
            "additionalProperties": false
          }
        },
        "participants": {
          "title": "Participants",
          "description": "All participants referenced in this MassID, indexed by ID",
          "minItems": 1,
          "type": "array",
          "items": {
            "title": "Participant",
            "description": "A participant in the waste management supply chain",
            "type": "object",
            "properties": {
              "id": {
                "title": "Participant ID",
                "description": "Unique identifier for the participant",
                "examples": [
                  "ad44dd3f-f176-4b98-bf78-5ee6e77d0530",
                  "6f520d88-864d-432d-bf9f-5c3166c4818f",
                  "f77afa89-1c58-40fd-9bf5-8a86703a8af4"
                ],
                "type": "string",
                "format": "uuid",
                "pattern": "^([0-9a-fA-F]{8}-[0-9a-fA-F]{4}-4[0-9a-fA-F]{3}-[89abAB][0-9a-fA-F]{3}-[0-9a-fA-F]{12})$"
              },
              "name": {
                "title": "Participant Name",
                "description": "Name of the participant",
                "examples": [
                  "Enlatados Produção",
                  "Eco Reciclagem",
                  "Green Tech Corp"
                ],
                "type": "string",
                "minLength": 1,
                "maxLength": 100
              },
              "preserved_anonymity": {
                "title": "Preserved Anonymity",
                "description": "Indicates if the participant has chosen to preserve their anonymity",
                "type": "boolean"
              },
              "participant_code": {
                "title": "Participant Code",
                "description": "Unique participant identifier combining country code, tax ID type, and tax ID",
                "examples": [
                  "BR-CNPJ-12345678000190",
                  "US-EIN-123456789",
                  "DE-VAT-DE123456789"
                ],
                "type": "string",
                "minLength": 1,
                "pattern": "^[A-Z]{2}-[A-Z0-9]+-[A-Z0-9]+$"
              },
              "roles": {
                "title": "Participant Roles",
                "description": "Roles of the participant in the waste management supply chain",
                "minItems": 1,
                "type": "array",
                "items": {
                  "title": "Participant Role",
                  "description": "Role that a participant plays in the waste management supply chain",
                  "examples": ["Waste Generator", "Hauler", "Recycler"],
                  "type": "string",
                  "minLength": 1,
                  "maxLength": 100
                }
              }
            },
<<<<<<< HEAD
            "required": ["id", "name", "roles"],
=======
            "required": ["id", "roles"],
>>>>>>> dd55a11b
            "additionalProperties": false
          }
        },
        "chain_of_custody": {
          "title": "Chain of Custody",
          "description": "Complete chain of custody tracking from waste generation to final processing",
          "type": "object",
          "properties": {
            "events": {
              "title": "Custody Events",
              "description": "Chronological sequence of custody transfer and processing events",
              "minItems": 1,
              "type": "array",
              "items": {
                "title": "Chain of Custody Event",
                "description": "Chain of custody event",
                "type": "object",
                "properties": {
                  "event_id": {
                    "title": "Event ID",
                    "description": "Unique event identifier",
                    "examples": [
                      "ad44dd3f-f176-4b98-bf78-5ee6e77d0530",
                      "6f520d88-864d-432d-bf9f-5c3166c4818f",
                      "f77afa89-1c58-40fd-9bf5-8a86703a8af4"
                    ],
                    "type": "string",
                    "format": "uuid",
                    "pattern": "^([0-9a-fA-F]{8}-[0-9a-fA-F]{4}-4[0-9a-fA-F]{3}-[89abAB][0-9a-fA-F]{3}-[0-9a-fA-F]{12})$"
                  },
                  "event_name": {
                    "title": "Event Name",
                    "description": "Name of custody or processing event",
                    "examples": [
                      "Sorting",
                      "Processing",
                      "Recycling",
                      "Weighing"
                    ],
                    "type": "string",
                    "minLength": 1,
                    "maxLength": 50
                  },
                  "description": {
                    "title": "Event Description",
                    "description": "Detailed description of what happened during this event",
                    "examples": [
                      "Waste collected from residential area using collection truck",
                      "Material sorted into recyclable and non-recyclable fractions",
                      "Plastic waste processed through shredding and washing",
                      "Waste transferred to authorized recycling facility",
                      "Final disposal at licensed landfill site",
                      "Quality inspection and contamination assessment completed"
                    ],
                    "type": "string",
                    "minLength": 1,
                    "maxLength": 200
                  },
                  "timestamp": {
                    "title": "Event Timestamp",
                    "description": "ISO 8601 timestamp when the event occurred",
                    "examples": [
                      "2024-12-05T11:02:47.000Z",
                      "2025-02-22T10:35:12.000Z"
                    ],
                    "type": "string",
                    "format": "date-time",
                    "pattern": "^(?:(?:\\d\\d[2468][048]|\\d\\d[13579][26]|\\d\\d0[48]|[02468][048]00|[13579][26]00)-02-29|\\d{4}-(?:(?:0[13578]|1[02])-(?:0[1-9]|[12]\\d|3[01])|(?:0[469]|11)-(?:0[1-9]|[12]\\d|30)|(?:02)-(?:0[1-9]|1\\d|2[0-8])))T(?:(?:[01]\\d|2[0-3]):[0-5]\\d(?::[0-5]\\d(?:\\.\\d+)?)?(?:Z))$"
                  },
                  "participant_id": {
                    "title": "Participant ID",
                    "description": "Reference to participant in the participants array",
                    "examples": [
                      "ad44dd3f-f176-4b98-bf78-5ee6e77d0530",
                      "6f520d88-864d-432d-bf9f-5c3166c4818f",
                      "f77afa89-1c58-40fd-9bf5-8a86703a8af4"
                    ],
                    "type": "string",
                    "format": "uuid",
                    "pattern": "^([0-9a-fA-F]{8}-[0-9a-fA-F]{4}-4[0-9a-fA-F]{3}-[89abAB][0-9a-fA-F]{3}-[0-9a-fA-F]{12})$"
                  },
                  "location_id": {
                    "title": "Location ID",
                    "description": "Reference to location in the locations array",
                    "examples": [
                      "ad44dd3f-f176-4b98-bf78-5ee6e77d0530",
                      "6f520d88-864d-432d-bf9f-5c3166c4818f",
                      "f77afa89-1c58-40fd-9bf5-8a86703a8af4"
                    ],
                    "type": "string",
                    "format": "uuid",
                    "pattern": "^([0-9a-fA-F]{8}-[0-9a-fA-F]{4}-4[0-9a-fA-F]{3}-[89abAB][0-9a-fA-F]{3}-[0-9a-fA-F]{12})$"
                  },
                  "weight": {
                    "title": "Event Weight",
                    "description": "Mass weight after this event",
                    "examples": [0, 45.2, 72.5],
                    "type": "number",
                    "minimum": 0
                  },
                  "attributes": {
                    "title": "Event Attributes",
                    "description": "Additional attributes specific to this event",
                    "type": "array",
                    "items": {
                      "title": "Event Attribute",
                      "description": "Additional attribute specific to an event",
                      "type": "object",
                      "properties": {
                        "name": {
                          "title": "Attribute Name",
                          "description": "Event attribute name",
                          "examples": [
                            "temperature",
                            "humidity",
                            "contamination_percentage",
                            "quality_grade",
                            "batch_number",
                            "operator_id",
                            "equipment_used",
                            "processing_cost"
                          ],
                          "type": "string",
                          "minLength": 1,
                          "maxLength": 100
                        },
                        "value": {
                          "title": "Attribute Value",
                          "description": "Event attribute value",
                          "examples": [
                            25.5,
                            "Grade A",
                            true,
                            "BATCH-2024-001",
                            12.75,
                            "Shredder-X200",
                            false,
                            "OP-456"
                          ],
                          "anyOf": [
                            {
                              "type": "string"
                            },
                            {
                              "type": "number"
                            },
                            {
                              "type": "boolean"
                            }
                          ]
                        },
                        "preserved_sensitivity": {
                          "title": "Preserved Sensitivity",
                          "description": "Indicates if the attribute contains sensitive information that was preserved",
                          "type": "boolean"
                        },
                        "format": {
                          "title": "Event Attribute Format",
                          "description": "Data format hint for proper display",
                          "examples": ["KILOGRAM", "DATE", "PERCENTAGE"],
                          "type": "string",
                          "enum": [
                            "KILOGRAM",
                            "DATE",
                            "CURRENCY",
                            "PERCENTAGE",
                            "COORDINATE"
                          ]
                        }
                      },
<<<<<<< HEAD
                      "required": ["name", "value"],
=======
                      "required": ["name"],
>>>>>>> dd55a11b
                      "additionalProperties": false
                    }
                  },
                  "documentation": {
                    "title": "Event Documentation",
                    "description": "Associated documentation for this event",
                    "type": "array",
                    "items": {
                      "title": "Event Document",
                      "description": "Supporting event document",
                      "type": "object",
                      "properties": {
                        "type": {
                          "title": "Document Type",
                          "description": "Type of supporting documentation",
                          "examples": [
                            "Waste Transfer Note",
                            "Certificate of Disposal",
                            "Certificate of Final Destination",
                            "Quality Assessment Report",
                            "Transport Manifest",
                            "Processing Receipt",
                            "Environmental Permit",
                            "Invoice"
                          ],
                          "type": "string",
                          "minLength": 1,
                          "maxLength": 50
                        },
                        "document_number": {
                          "title": "Document Number",
                          "description": "Official document number if applicable",
                          "examples": [
                            "WTN-2024-001234",
                            "CD-ENV-456789",
                            "INV-2024-QTR1-789",
                            "PERMIT-EPA-2024-001",
                            "MANIFEST-DOT-567890"
                          ],
                          "type": "string",
                          "minLength": 1,
                          "maxLength": 50
                        },
                        "reference": {
                          "title": "Document Reference",
                          "description": "Reference to document (IPFS hash, file name, or external URL)",
                          "examples": [
                            "QmYjtig7VJQ6XsnUjqqJvj7QaMcCAwtrgNdahSiFofrE7o",
                            "waste_transfer_note_2024_001.pdf",
                            "https://docs.example.com/certificates/disposal_cert_456.pdf",
                            "bafybeigdyrzt5sfp7udm7hu76uh7y26nf3efuylqabf3oclgtqy55fbzdi",
                            "processing_receipt_20240315.jpg"
                          ],
                          "type": "string",
                          "minLength": 1
                        },
                        "issue_date": {
                          "title": "Issue Date",
                          "description": "Date the document was issued",
                          "examples": [
                            "2024-12-05",
                            "2025-02-22",
                            "2024-02-10"
                          ],
                          "type": "string",
                          "format": "date",
                          "pattern": "^(?:(?:\\d\\d[2468][048]|\\d\\d[13579][26]|\\d\\d0[48]|[02468][048]00|[13579][26]00)-02-29|\\d{4}-(?:(?:0[13578]|1[02])-(?:0[1-9]|[12]\\d|3[01])|(?:0[469]|11)-(?:0[1-9]|[12]\\d|30)|(?:02)-(?:0[1-9]|1\\d|2[0-8])))$"
                        },
                        "issuer": {
                          "title": "Document Issuer",
                          "description": "Entity that issued the document",
                          "examples": [
                            "Environmental Protection Agency",
                            "Waste Management Solutions Ltd",
                            "Green Recycling Corp",
                            "City Waste Authority",
                            "EcoProcess Industries",
                            "Regional Environmental Office"
                          ],
                          "type": "string",
                          "minLength": 1,
                          "maxLength": 100
                        }
                      },
                      "required": ["type", "reference"],
                      "additionalProperties": false
                    }
                  },
                  "notes": {
                    "title": "Event Notes",
                    "description": "Additional notes or comments about this event",
                    "type": "string",
                    "minLength": 1,
                    "maxLength": 500
                  }
                },
                "required": [
                  "event_id",
                  "event_name",
                  "timestamp",
                  "participant_id",
                  "location_id"
                ],
                "additionalProperties": false
              }
            },
            "total_distance_km": {
              "title": "Total Distance (km)",
              "description": "Total distance traveled across all transport events",
              "examples": [0, 45.2, 72.5],
              "type": "number",
              "minimum": 0
            },
            "total_duration_hours": {
              "title": "Total Duration (hours)",
              "description": "Total time from first to last event in hours",
              "examples": [72.5, 24, 168.5],
              "type": "number",
              "minimum": 0,
              "multipleOf": 0.1
            }
          },
          "required": ["events", "total_distance_km", "total_duration_hours"],
          "additionalProperties": false
        },
        "geographic_data": {
          "title": "Geographic Data",
          "description": "Geographic information about waste origin and processing locations",
          "type": "object",
          "properties": {
            "origin_location_id": {
              "title": "Origin Location ID",
              "description": "Reference to origin location in the locations array",
              "examples": [
                "ad44dd3f-f176-4b98-bf78-5ee6e77d0530",
                "6f520d88-864d-432d-bf9f-5c3166c4818f",
                "f77afa89-1c58-40fd-9bf5-8a86703a8af4"
              ],
              "type": "string",
              "format": "uuid",
              "pattern": "^([0-9a-fA-F]{8}-[0-9a-fA-F]{4}-4[0-9a-fA-F]{3}-[89abAB][0-9a-fA-F]{3}-[0-9a-fA-F]{12})$"
            },
            "processing_location_ids": {
              "title": "Processing Location IDs",
              "description": "Locations where the waste was processed or handled",
              "type": "array",
              "items": {
                "title": "UUID",
                "description": "A universally unique identifier version 4",
                "examples": [
                  "ad44dd3f-f176-4b98-bf78-5ee6e77d0530",
                  "6f520d88-864d-432d-bf9f-5c3166c4818f",
                  "f77afa89-1c58-40fd-9bf5-8a86703a8af4"
                ],
                "type": "string",
                "format": "uuid",
                "pattern": "^([0-9a-fA-F]{8}-[0-9a-fA-F]{4}-4[0-9a-fA-F]{3}-[89abAB][0-9a-fA-F]{3}-[0-9a-fA-F]{12})$"
              }
            },
            "final_destination_id": {
              "title": "Final Destination ID",
              "description": "Reference to final destination in the locations array",
              "examples": [
                "ad44dd3f-f176-4b98-bf78-5ee6e77d0530",
                "6f520d88-864d-432d-bf9f-5c3166c4818f",
                "f77afa89-1c58-40fd-9bf5-8a86703a8af4"
              ],
              "type": "string",
              "format": "uuid",
              "pattern": "^([0-9a-fA-F]{8}-[0-9a-fA-F]{4}-4[0-9a-fA-F]{3}-[89abAB][0-9a-fA-F]{3}-[0-9a-fA-F]{12})$"
            },
            "transport_routes": {
              "title": "Transport Routes",
              "description": "Detailed transport route information",
              "type": "array",
              "items": {
                "title": "Transport Route",
                "description": "Transport route segment information",
                "type": "object",
                "properties": {
                  "from_location_id": {
                    "title": "From Location ID",
                    "description": "Reference to the origin location in the locations array",
                    "examples": [
                      "ad44dd3f-f176-4b98-bf78-5ee6e77d0530",
                      "6f520d88-864d-432d-bf9f-5c3166c4818f",
                      "f77afa89-1c58-40fd-9bf5-8a86703a8af4"
                    ],
                    "type": "string",
                    "format": "uuid",
                    "pattern": "^([0-9a-fA-F]{8}-[0-9a-fA-F]{4}-4[0-9a-fA-F]{3}-[89abAB][0-9a-fA-F]{3}-[0-9a-fA-F]{12})$"
                  },
                  "to_location_id": {
                    "title": "To Location ID",
                    "description": "Reference to the destination location in the locations array",
                    "examples": [
                      "ad44dd3f-f176-4b98-bf78-5ee6e77d0530",
                      "6f520d88-864d-432d-bf9f-5c3166c4818f",
                      "f77afa89-1c58-40fd-9bf5-8a86703a8af4"
                    ],
                    "type": "string",
                    "format": "uuid",
                    "pattern": "^([0-9a-fA-F]{8}-[0-9a-fA-F]{4}-4[0-9a-fA-F]{3}-[89abAB][0-9a-fA-F]{3}-[0-9a-fA-F]{12})$"
                  },
                  "distance_km": {
                    "title": "Distance (km)",
                    "description": "Distance for this route segment in kilometers",
                    "examples": [0, 45.2, 72.5],
                    "type": "number",
                    "minimum": 0
                  },
                  "transport_method": {
                    "title": "Transport Method",
                    "description": "Method of transportation for this segment",
                    "examples": [
                      "Truck",
                      "Rail",
                      "Barge",
                      "Container Ship",
                      "Conveyor Belt",
                      "Pipeline",
                      "Walking",
                      "Forklift"
                    ],
                    "type": "string",
                    "minLength": 1,
                    "maxLength": 50
                  },
                  "duration_hours": {
                    "title": "Duration (hours)",
                    "description": "Time taken for this route segment in hours",
                    "examples": [72.5, 24, 168.5],
                    "type": "number",
                    "minimum": 0,
                    "multipleOf": 0.1
                  }
                },
                "required": [
                  "from_location_id",
                  "to_location_id",
                  "distance_km",
                  "transport_method",
                  "duration_hours"
                ],
                "additionalProperties": false
              }
            }
          },
          "required": [
            "origin_location_id",
            "final_destination_id",
            "transport_routes"
          ],
          "additionalProperties": false
        }
      },
      "required": [
        "waste_properties",
        "locations",
        "participants",
        "chain_of_custody",
        "geographic_data"
      ],
      "additionalProperties": false
    },
    "blockchain": {
      "title": "Blockchain Information",
      "description": "Blockchain-specific information for the NFT",
      "type": "object",
      "properties": {
        "smart_contract_address": {
          "title": "Smart Contract Address",
          "description": "A valid Ethereum address in hexadecimal format",
          "examples": [
            "0x1234567890abcdef1234567890abcdef12345678",
            "0xabcdef1234567890abcdef1234567890abcdef12"
          ],
          "type": "string",
          "pattern": "^0x[a-fA-F0-9]{40}$"
        },
        "chain_id": {
          "title": "Chain ID",
          "description": "Blockchain chain ID",
          "examples": [1, 137, 11155111],
          "type": "integer",
          "minimum": 1,
          "maximum": 9007199254740991
        },
        "network_name": {
          "title": "Network Name",
          "description": "Name of the blockchain network",
          "type": "string",
          "minLength": 5,
          "maxLength": 100
        },
        "token_id": {
          "title": "Token ID",
          "description": "NFT token ID",
          "examples": ["123", "456789", "1000000"],
          "type": "string",
          "minLength": 1,
          "pattern": "^\\d+$"
        }
      },
      "required": [
        "smart_contract_address",
        "chain_id",
        "network_name",
        "token_id"
      ],
      "additionalProperties": false
    },
    "name": {
      "title": "NFT Name",
      "description": "Full display name for this NFT, including extra context",
      "examples": [
        "MassID #123 • Organic • 3.0t",
        "RecycledID #456 • Plastic • 2.5t",
        "GasID #789 • Methane • 1000 m³"
      ],
      "type": "string",
      "minLength": 1,
      "maxLength": 100
    },
    "short_name": {
      "title": "Short Name",
      "description": "Compact name for UI summaries, tables, or tooltips",
      "examples": ["MassID #123", "RecycledID #456", "GasID #789"],
      "type": "string",
      "minLength": 1,
      "maxLength": 50
    },
    "description": {
      "title": "Description",
      "description": "Human-readable summary of the NFT's role and context. Ideally, maximum 300 characters.",
      "examples": [
        "This MassID represents 3 metric tons of organic food waste from Enlatados Produção, tracked through complete chain of custody from generation to composting.",
        "This RecycledID represents 2.5 metric tons of recycled plastic bottles processed by Green Solutions Ltd."
      ],
      "type": "string",
      "minLength": 10,
      "maxLength": 500
    },
    "image": {
      "title": "Image URI",
      "description": "IPFS URI pointing to the preview image",
      "examples": [
        "ipfs://QmTy8w65yBXgyfG2ZBg5TrfB2hPjrDQH3RCQFJGkARStJb/mass-id-organic.png",
        "ipfs://QmYjtig7VJQ6XsnUjqqJvj7QaMcCAwtrgNdahSiFofrE7o"
      ],
      "type": "string",
      "minLength": 1,
      "pattern": "^ipfs:\\/\\/[a-zA-Z0-9]+(\\/.*)?$"
    },
    "background_color": {
      "title": "Background Color",
      "description": "Hex color code for marketplace background display",
      "examples": ["#2D5A27", "#FF5733", "#1E90FF"],
      "type": "string",
      "minLength": 1,
      "pattern": "^#[0-9A-F]{6}$"
    },
    "animation_url": {
      "title": "Animation URL",
      "description": "IPFS URI pointing to an animated or interactive media file",
      "examples": [
        "ipfs://QmAnimation123/mass-id-animation.mp4",
        "ipfs://QmInteractive456/recycled-visualization.webm"
      ],
      "type": "string",
      "minLength": 1,
      "pattern": "^ipfs:\\/\\/[a-zA-Z0-9]+(\\/.*)?$"
    },
    "external_links": {
      "title": "External Links",
      "description": "Optional list of public resource links with labels",
      "examples": [
        [
          {
            "label": "Carrot Explorer",
            "url": "https://explore.carrot.eco/document/ad44dd3f-f176-4b98-bf78-5ee6e77d0530",
            "description": "Complete chain of custody and audit trail"
          },
          {
            "label": "Carrot White Paper",
            "url": "https://carrot.eco/whitepaper.pdf",
            "description": "Carrot Foundation technical and impact white paper"
          }
        ]
      ],
      "maxItems": 10,
      "type": "array",
      "items": {
        "title": "External Link",
        "description": "External link with label and description",
        "type": "object",
        "properties": {
          "label": {
            "title": "Link Label",
            "description": "Display name for the external link",
            "type": "string",
            "minLength": 1,
            "maxLength": 50
          },
          "url": {
            "title": "Link URL",
            "description": "Direct URI to the linked resource",
            "type": "string",
            "format": "uri"
          },
          "description": {
            "title": "Link Description",
            "description": "Optional context about what the link provides",
            "type": "string",
            "minLength": 10,
            "maxLength": 100
          }
        },
        "required": ["label", "url"],
        "additionalProperties": false
      }
    },
    "attributes": {
      "type": "array",
      "prefixItems": [
        {
          "title": "Waste Type Attribute",
          "description": "Waste type attribute",
          "type": "object",
          "properties": {
            "trait_type": {
              "type": "string",
              "const": "Waste Type"
            },
            "value": {
              "title": "Waste Type",
              "description": "Category or type of waste material",
              "examples": ["Organic", "Plastic", "Metal"],
              "type": "string",
              "minLength": 1
            }
          },
          "required": ["trait_type", "value"],
          "additionalProperties": false
        },
        {
          "title": "Waste Subtype Attribute",
          "description": "Waste subtype attribute",
          "type": "object",
          "properties": {
            "trait_type": {
              "type": "string",
              "const": "Waste Subtype"
            },
            "value": {
              "title": "Waste Subtype",
              "description": "Specific subcategory of waste within a waste type",
              "examples": [
                "Food, Food Waste and Beverages",
                "PET Bottles",
                "Aluminum Cans"
              ],
              "type": "string",
              "minLength": 1,
              "maxLength": 100
            }
          },
          "required": ["trait_type", "value"],
          "additionalProperties": false
        },
        {
          "title": "Weight Attribute",
          "description": "Weight attribute with numeric display",
          "type": "object",
          "properties": {
            "trait_type": {
              "type": "string",
              "const": "Weight (kg)"
            },
            "value": {
              "title": "Weight (kg)",
              "description": "Weight measurement in kilograms",
              "examples": [3000, 1500, 500],
              "type": "number",
              "minimum": 0
            },
            "display_type": {
              "type": "string",
              "const": "number"
            }
          },
          "required": ["trait_type", "value", "display_type"],
          "additionalProperties": false
        },
        {
          "title": "Origin Country Attribute",
          "description": "Origin country attribute",
          "type": "object",
          "properties": {
            "trait_type": {
              "type": "string",
              "const": "Origin Country"
            },
            "value": {
              "title": "Origin Country Value",
              "description": "Country where the waste was generated",
              "type": "string",
              "maxLength": 100
            }
          },
          "required": ["trait_type", "value"],
          "additionalProperties": false
        },
        {
          "title": "Origin Municipality Attribute",
          "description": "Origin municipality attribute",
          "type": "object",
          "properties": {
            "trait_type": {
              "type": "string",
              "const": "Origin Municipality"
            },
            "value": {
              "title": "Origin Municipality Value",
              "description": "Municipality where the waste was generated",
              "type": "string",
              "maxLength": 100
            }
          },
          "required": ["trait_type", "value"],
          "additionalProperties": false
        },
        {
          "title": "Origin Administrative Division Attribute",
          "description": "Origin administrative division attribute",
          "type": "object",
          "properties": {
            "trait_type": {
              "type": "string",
              "const": "Origin Administrative Division"
            },
            "value": {
              "title": "Origin Division Value",
              "description": "Administrative division (state/province) where the waste was generated",
              "type": "string",
              "maxLength": 100
            }
          },
          "required": ["trait_type", "value"],
          "additionalProperties": false
        },
        {
          "title": "Recycler Attribute",
          "description": "Recycler attribute",
          "type": "object",
          "properties": {
            "trait_type": {
              "type": "string",
              "const": "Recycler"
            },
            "value": {
              "title": "Recycler Value",
              "description": "Organization that processed the waste",
              "type": "string",
              "maxLength": 100
            }
          },
          "required": ["trait_type", "value"],
          "additionalProperties": false
        },
        {
          "title": "Integrator Attribute",
          "description": "Integrator attribute",
          "type": "object",
          "properties": {
            "trait_type": {
              "type": "string",
              "const": "Integrator"
            },
            "value": {
              "title": "Integrator Value",
              "description": "Organization that integrated the waste into the Carrot network",
              "type": "string",
              "maxLength": 100
            }
          },
          "required": ["trait_type", "value"],
          "additionalProperties": false
        },
        {
          "title": "Pick-up Date Attribute",
          "description": "Pick-up date attribute with Unix timestamp",
          "type": "object",
          "properties": {
            "trait_type": {
              "type": "string",
              "const": "Pick-up Date"
            },
            "value": {
              "title": "Pick-up Date Value",
              "description": "Unix timestamp in milliseconds when the waste was picked up from the source",
              "type": "integer",
              "exclusiveMinimum": 0,
              "maximum": 9007199254740991
            },
            "display_type": {
              "type": "string",
              "const": "date"
            }
          },
          "required": ["trait_type", "value", "display_type"],
          "additionalProperties": false
        },
        {
          "title": "Recycling Date Attribute",
          "description": "Recycling date attribute",
          "type": "object",
          "properties": {
            "trait_type": {
              "type": "string",
              "const": "Recycling Date"
            },
            "value": {
              "title": "Recycling Date Value",
              "description": "Date when the waste was recycled/processed",
              "type": "string",
              "pattern": "^\\d{4}-\\d{2}-\\d{2}$"
            },
            "display_type": {
              "type": "string",
              "const": "date"
            }
          },
          "required": ["trait_type", "value", "display_type"],
          "additionalProperties": false
        }
      ],
      "minItems": 10,
      "maxItems": 10
    }
  },
  "required": [
    "$schema",
    "schema",
    "created_at",
    "external_id",
    "external_url",
    "original_content_hash",
    "content_hash",
    "data",
    "blockchain",
    "name",
    "short_name",
    "description",
    "image",
    "attributes"
  ],
  "additionalProperties": false
}<|MERGE_RESOLUTION|>--- conflicted
+++ resolved
@@ -2,11 +2,7 @@
   "$schema": "https://json-schema.org/draft/2020-12/schema",
   "title": "MassID NFT IPFS Record",
   "description": "Complete MassID NFT IPFS record including fixed attributes and detailed waste tracking data",
-<<<<<<< HEAD
-  "$id": "https://raw.githubusercontent.com/carrot-foundation/schemas/refs/tags/0.0.0-dev/schemas/ipfs/mass-id/mass-id.schema.json",
-=======
   "$id": "https://raw.githubusercontent.com/carrot-foundation/schemas/refs/tags/0.1.21/schemas/ipfs/mass-id/mass-id.schema.json",
->>>>>>> dd55a11b
   "version": "1.0.1",
   "type": "object",
   "properties": {
@@ -214,15 +210,9 @@
           "description": "Standardized waste material properties and regulatory information",
           "type": "object",
           "properties": {
-<<<<<<< HEAD
-            "primary_type": {
-              "title": "Primary Waste Type",
-              "description": "Primary waste material category",
-=======
             "type": {
               "title": "Waste Type",
               "description": "Waste material category",
->>>>>>> dd55a11b
               "examples": ["Organic", "Plastic", "Metal"],
               "type": "string",
               "minLength": 1
@@ -381,11 +371,7 @@
                   "latitude": {
                     "title": "Latitude",
                     "description": "GPS latitude coordinate",
-<<<<<<< HEAD
-                    "examples": [-0.02, -20.38, 40.7128],
-=======
                     "examples": [-0.02, -20.38, 40.713],
->>>>>>> dd55a11b
                     "type": "number",
                     "minimum": -90,
                     "maximum": 90,
@@ -480,23 +466,6 @@
                 "minLength": 1,
                 "maxLength": 100
               },
-              "preserved_anonymity": {
-                "title": "Preserved Anonymity",
-                "description": "Indicates if the participant has chosen to preserve their anonymity",
-                "type": "boolean"
-              },
-              "participant_code": {
-                "title": "Participant Code",
-                "description": "Unique participant identifier combining country code, tax ID type, and tax ID",
-                "examples": [
-                  "BR-CNPJ-12345678000190",
-                  "US-EIN-123456789",
-                  "DE-VAT-DE123456789"
-                ],
-                "type": "string",
-                "minLength": 1,
-                "pattern": "^[A-Z]{2}-[A-Z0-9]+-[A-Z0-9]+$"
-              },
               "roles": {
                 "title": "Participant Roles",
                 "description": "Roles of the participant in the waste management supply chain",
@@ -512,11 +481,7 @@
                 }
               }
             },
-<<<<<<< HEAD
             "required": ["id", "name", "roles"],
-=======
-            "required": ["id", "roles"],
->>>>>>> dd55a11b
             "additionalProperties": false
           }
         },
@@ -687,11 +652,7 @@
                           ]
                         }
                       },
-<<<<<<< HEAD
-                      "required": ["name", "value"],
-=======
                       "required": ["name"],
->>>>>>> dd55a11b
                       "additionalProperties": false
                     }
                   },
@@ -1293,6 +1254,7 @@
             "value": {
               "title": "Pick-up Date Value",
               "description": "Unix timestamp in milliseconds when the waste was picked up from the source",
+              "examples": [1704067200000, 1735689600000, 1762371245149],
               "type": "integer",
               "exclusiveMinimum": 0,
               "maximum": 9007199254740991
