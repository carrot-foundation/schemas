--- conflicted
+++ resolved
@@ -598,15 +598,7 @@
                 }
               }
             },
-<<<<<<< HEAD
             "required": ["id_hash", "name", "roles"],
-=======
-            "required": [
-              "id",
-              "name",
-              "roles"
-            ],
->>>>>>> add8b624
             "additionalProperties": false
           }
         },
