--- conflicted
+++ resolved
@@ -1,13 +1,9 @@
 {
-  "$schema": "https://raw.githubusercontent.com/carrot-foundation/schemas/refs/tags/0.1.55/schemas/ipfs/credit-retirement-receipt/credit-retirement-receipt.schema.json",
+  "$schema": "https://raw.githubusercontent.com/carrot-foundation/schemas/refs/tags/0.1.56/schemas/ipfs/credit-retirement-receipt/credit-retirement-receipt.schema.json",
   "schema": {
-<<<<<<< HEAD
-    "hash": "286b4a5a9627ebb6e1e398a7a3ec9c5313bbda3e09f607bae49e2fe283bb5328",
-=======
-    "hash": "e97ef929d8818b3fe93799be880fda16d2b4c5c793714c9e16e2b31fc85adee7",
->>>>>>> 41af790f
+    "hash": "83acb540fbe27a878eadf685fa776da6614079faf4890e44e013f240e00fece6",
     "type": "CreditRetirementReceipt",
-    "version": "0.1.55",
+    "version": "0.1.56",
     "ipfs_uri": "ipfs://bafybeigdyrztvzl5cceubvaxob7iqh6f3f7s36c74ojav2xsz2uib2g3vm/credit-retirement-receipt.schema.json"
   },
   "environment": {
@@ -24,11 +20,7 @@
   "created_at": "2025-01-20T14:45:30.000Z",
   "external_id": "b2c3d4e5-f6a7-4c89-8a01-234567890abc",
   "external_url": "https://explore.carrot.eco/document/b2c3d4e5-f6a7-4c89-8a01-234567890abc",
-<<<<<<< HEAD
-  "content_hash": "711c0e2e1f5eb3a225e5ca1844e3a36321b5b98d3807ee0c74b0d9f05783c47e",
-=======
-  "content_hash": "1d5e5bbd7e513df21d8cda9f2158e1b3bba885b47cbff50a34866d24dcee67f9",
->>>>>>> 41af790f
+  "content_hash": "6fd977f876e6554820acb63544fbf0dc8575c5fbd47531ed8276f09801403400",
   "viewer_reference": {
     "ipfs_cid": "bafybeigdyrztvzl5cceubvaxob7iqh6f3f7s36c74ojav2xsz2uib2g3vm",
     "integrity_hash": "87f633634cc4b02f628685651f0a29b7bfa22a0bd841f725c6772dd00a58d489"
@@ -36,7 +28,7 @@
   "name": "Credit Retirement Receipt #1245 • 10.5 Credits Retired",
   "short_name": "Credit Retirement Receipt #1245",
   "description": "Permanent proof of credit retirement: 10.5 credits (C-CARB.CH4 and C-BIOW) retired by EcoTech Solutions Inc. on behalf of beneficiary Climate Action Corp, from 3 certificates across 2 collections.",
-  "image": "ipfs://bafybeigdyrztvzl5cceubvaxob7iqh6f3f7s36c74ojav2xsz2uib2g3vm",
+  "image": "ipfs://bafybeigdyrztvzl5cceubvaxob7iqh6f3f7s36c74ojav2xsz2uib2g3vm/retirement-receipt.png",
   "background_color": "#1B4332",
   "external_links": [
     {
@@ -121,13 +113,8 @@
         "external_id": "e710790f-5909-4a54-ab89-6a59819472ee",
         "name": "BOLD Brazil",
         "external_url": "https://explore.carrot.eco/collection/bold-brazil",
-<<<<<<< HEAD
         "ipfs_uri": "ipfs://bafybeiaysiqlz2rcdjfbh264l4d7f5szszw7vvr2wxwb62xtx4tqhy4gmy/bold-brazil.json",
         "smart_contract_address": "0x742d35cc6634c0532925a3b8d8b5c2d4c7f8e1a9"
-=======
-        "uri": "ipfs://bafybeiaysiqlz2rcdjfbh264l4d7f5szszw7vvr2wxwb62xtx4tqhy4gmy",
-        "amount": 4
->>>>>>> 41af790f
       }
     ],
     "credits": [
@@ -136,36 +123,16 @@
         "symbol": "C-CARB.CH4",
         "external_id": "8f2c3445-ef89-4de7-8d95-7c814d5c8af9",
         "external_url": "https://explore.carrot.eco/credit/8f2c3445-ef89-4de7-8d95-7c814d5c8af9",
-<<<<<<< HEAD
         "ipfs_uri": "ipfs://bafybeibwzifubdt5epaz43pj4gk7t2r4e6uah6vuvtbtmq5r2mwyrc6yha/c-carb.json",
         "smart_contract_address": "0xabcdef1234567890abcdef1234567890abcdef12"
-=======
-        "uri": "ipfs://bafybeibwzifubdt5epaz43pj4gk7t2r4e6uah6vuvtbtmq5r2mwyrc6yha",
-        "smart_contract": {
-          "address": "0xabcdef1234567890abcdef1234567890abcdef12",
-          "chain_id": 137,
-          "network_name": "Polygon"
-        },
-        "amount": 6.5
->>>>>>> 41af790f
       },
       {
         "slug": "biowaste",
         "symbol": "C-BIOW",
         "external_id": "e710790f-5909-4a54-ab89-6a59819472ee",
         "external_url": "https://explore.carrot.eco/credit/9f3c4556-fg90-5ef8-9e06-8d925e6d9bg0",
-<<<<<<< HEAD
         "ipfs_uri": "ipfs://bafybeicnuw2ytgukpr5uzmdyt6gdsbkq2xvula4odrqpnbx2ens4qfoywm/c-biow.json",
         "smart_contract_address": "0xfedcba0987654321fedcba0987654321fedcba09"
-=======
-        "uri": "ipfs://bafybeicnuw2ytgukpr5uzmdyt6gdsbkq2xvula4odrqpnbx2ens4qfoywm",
-        "smart_contract": {
-          "address": "0xfedcba0987654321fedcba0987654321fedcba09",
-          "chain_id": 137,
-          "network_name": "Polygon"
-        },
-        "amount": 4
->>>>>>> 41af790f
       }
     ],
     "certificates": [
@@ -174,18 +141,8 @@
         "type": "GasID",
         "external_id": "e710790f-5909-4a54-ab89-6a59819472ee",
         "external_url": "https://explore.carrot.eco/document/f47ac10b-58cc-4372-a567-0e02b2c3d479",
-<<<<<<< HEAD
         "ipfs_uri": "ipfs://bafybeicnuw2ytgukpr5uzmdyt6gdsbkq2xvula4odrqpnbx2ens4qfoywm/gas-id.json",
         "smart_contract_address": "0x742d35cc6634c0532925a3b8d8b5c2d4c7f8e1a9",
-=======
-        "uri": "ipfs://bafybeicnuw2ytgukpr5uzmdyt6gdsbkq2xvula4odrqpnbx2ens4qfoywm",
-        "smart_contract": {
-          "address": "0x742d35cc6634c0532925a3b8d8b5c2d4c7f8e1a9",
-          "chain_id": 137,
-          "network_name": "Polygon"
-        },
-        "collection_slug": "bold-cold-start-carazinho",
->>>>>>> 41af790f
         "total_amount": 10,
         "collections": [
           {
@@ -206,17 +163,8 @@
           "token_id": "123",
           "external_id": "6f520d88-864d-432d-bf9f-5c3166c4818f",
           "external_url": "https://explore.carrot.eco/document/6f520d88-864d-432d-bf9f-5c3166c4818f",
-<<<<<<< HEAD
           "ipfs_uri": "ipfs://bafybeibwzifubdt5epaz43pj4gk7t2r4e6uah6vuvtbtmq5r2mwyrc6yha/mass-id.json",
           "smart_contract_address": "0x742d35cc6634c0532925a3b8d8b5c2d4c7f8e1a9"
-=======
-          "ipfs_uri": "ipfs://bafybeibwzifubdt5epaz43pj4gk7t2r4e6uah6vuvtbtmq5r2mwyrc6yha",
-          "smart_contract": {
-            "address": "0x742d35cc6634c0532925a3b8d8b5c2d4c7f8e1a9",
-            "chain_id": 137,
-            "network_name": "Polygon"
-          }
->>>>>>> 41af790f
         }
       },
       {
@@ -224,18 +172,8 @@
         "type": "RecycledID",
         "external_id": "e710790f-5909-4a54-ab89-6a59819472ee",
         "external_url": "https://explore.carrot.eco/document/r47ac10b-58cc-4372-a567-0e02b2c3d999",
-<<<<<<< HEAD
         "ipfs_uri": "ipfs://bafybeihhrm5vm5ye6wucyo2qwphlapb4ic5lfdn4e5ytw53hzfkzsbizae/recycled-id.json",
         "smart_contract_address": "0x742d35cc6634c0532925a3b8d8b5c2d4c7f8e1a9",
-=======
-        "uri": "ipfs://bafybeihhrm5vm5ye6wucyo2qwphlapb4ic5lfdn4e5ytw53hzfkzsbizae",
-        "smart_contract": {
-          "address": "0x742d35cc6634c0532925a3b8d8b5c2d4c7f8e1a9",
-          "chain_id": 137,
-          "network_name": "Polygon"
-        },
-        "collection_slug": "bold-cold-start-carazinho",
->>>>>>> 41af790f
         "total_amount": 5,
         "collections": [
           {
@@ -256,17 +194,8 @@
           "token_id": "124",
           "external_id": "e710790f-5909-4a54-ab89-6a59819472ee",
           "external_url": "https://explore.carrot.eco/document/7f520d88-864d-432d-bf9f-5c3166c4888f",
-<<<<<<< HEAD
           "ipfs_uri": "ipfs://bafybeibwzifubdt5epaz43pj4gk7t2r4e6uah6vuvtbtmq5r2mwyrc6yha/mass-id.json",
           "smart_contract_address": "0x742d35cc6634c0532925a3b8d8b5c2d4c7f8e1a9"
-=======
-          "ipfs_uri": "ipfs://bafybeibwzifubdt5epaz43pj4gk7t2r4e6uah6vuvtbtmq5r2mwyrc6yha",
-          "smart_contract": {
-            "address": "0x742d35cc6634c0532925a3b8d8b5c2d4c7f8e1a9",
-            "chain_id": 137,
-            "network_name": "Polygon"
-          }
->>>>>>> 41af790f
         }
       },
       {
@@ -274,18 +203,8 @@
         "type": "RecycledID",
         "external_id": "e710790f-5909-4a54-ab89-6a59819472ee",
         "external_url": "https://explore.carrot.eco/document/r47ac10b-58cc-4372-a567-0e02b2c3d999",
-<<<<<<< HEAD
         "ipfs_uri": "ipfs://bafybeihhrm5vm5ye6wucyo2qwphlapb4ic5lfdn4e5ytw53hzfkzsbizae/recycled-id.json",
         "smart_contract_address": "0x742d35cc6634c0532925a3b8d8b5c2d4c7f8e1a9",
-=======
-        "uri": "ipfs://bafybeihhrm5vm5ye6wucyo2qwphlapb4ic5lfdn4e5ytw53hzfkzsbizae",
-        "smart_contract": {
-          "address": "0x742d35cc6634c0532925a3b8d8b5c2d4c7f8e1a9",
-          "chain_id": 137,
-          "network_name": "Polygon"
-        },
-        "collection_slug": "bold-brazil",
->>>>>>> 41af790f
         "total_amount": 8,
         "collections": [
           {
@@ -306,17 +225,8 @@
           "token_id": "124",
           "external_id": "e710790f-5909-4a54-ab89-6a59819472ee",
           "external_url": "https://explore.carrot.eco/document/7f520d88-864d-432d-bf9f-5c3166c4888f",
-<<<<<<< HEAD
           "ipfs_uri": "ipfs://bafybeibwzifubdt5epaz43pj4gk7t2r4e6uah6vuvtbtmq5r2mwyrc6yha/mass-id.json",
           "smart_contract_address": "0x742d35cc6634c0532925a3b8d8b5c2d4c7f8e1a9"
-=======
-          "ipfs_uri": "ipfs://bafybeibwzifubdt5epaz43pj4gk7t2r4e6uah6vuvtbtmq5r2mwyrc6yha",
-          "smart_contract": {
-            "address": "0x742d35cc6634c0532925a3b8d8b5c2d4c7f8e1a9",
-            "chain_id": 137,
-            "network_name": "Polygon"
-          }
->>>>>>> 41af790f
         }
       }
     ],
@@ -324,17 +234,8 @@
       "token_id": "789",
       "external_id": "a1b2c3d4-e5f6-4b90-8c34-567890abcdef",
       "external_url": "https://explore.carrot.eco/document/a1b2c3d4-e5f6-4b90-8c34-567890abcdef",
-<<<<<<< HEAD
       "ipfs_uri": "ipfs://bafybeiaysiqlz2rcdjfbh264l4d7f5szszw7vvr2wxwb62xtx4tqhy4gmy/credit-purchase-receipt.json",
       "smart_contract_address": "0x742d35cc6634c0532925a3b8d8b5c2d4c7f8e1a9"
-=======
-      "uri": "ipfs://bafybeiaysiqlz2rcdjfbh264l4d7f5szszw7vvr2wxwb62xtx4tqhy4gmy",
-      "smart_contract": {
-        "address": "0x742d35cc6634c0532925a3b8d8b5c2d4c7f8e1a9",
-        "chain_id": 137,
-        "network_name": "Polygon"
-      }
->>>>>>> 41af790f
     }
   }
 }