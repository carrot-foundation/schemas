{
  "$schema": "https://json-schema.org/draft/2020-12/schema",
  "title": "CreditRetirementReceipt NFT IPFS Record",
  "description": "Complete CreditRetirementReceipt NFT IPFS record including attributes and credit retirement data",
  "$id": "https://raw.githubusercontent.com/carrot-foundation/schemas/refs/tags/0.1.56/schemas/ipfs/credit-retirement-receipt/credit-retirement-receipt.schema.json",
  "version": "0.1.56",
  "type": "object",
  "properties": {
    "$schema": {
      "title": "JSON Schema URI",
      "description": "URI of the JSON Schema used to validate this record",
      "example": "https://raw.githubusercontent.com/carrot-foundation/schemas/refs/heads/main/schemas/ipfs/shared/base/base.schema.json",
      "type": "string",
      "format": "uri"
    },
    "schema": {
      "type": "object",
      "properties": {
        "hash": {
          "title": "Schema Hash",
          "description": "SHA-256 hash of the JSON Schema this record was validated against",
          "examples": [
            "87f633634cc4b02f628685651f0a29b7bfa22a0bd841f725c6772dd00a58d489"
          ],
          "type": "string",
          "pattern": "^[0-9a-fA-F]{64}$"
        },
        "type": {
          "title": "CreditRetirementReceipt Schema Type",
          "description": "CreditRetirementReceipt NFT schema type",
          "type": "string",
          "const": "CreditRetirementReceipt"
        },
        "version": {
          "title": "Schema Version",
          "description": "Version of the schema, using semantic versioning",
          "examples": [
            "0.1.0",
            "1.0.0",
            "2.1.3"
          ],
          "type": "string",
          "minLength": 1,
          "pattern": "^v?\\d+\\.\\d+\\.\\d+(-[a-zA-Z0-9.-]+)?(\\+[a-zA-Z0-9.-]+)?$"
        },
        "ipfs_uri": {
          "title": "Schema IPFS URI",
          "description": "IPFS URI for this JSON Schema when the primary schema URI is unavailable",
          "examples": [
            "ipfs://bafybeigdyrztvzl5cceubvaxob7iqh6f3f7s36c74ojav2xsz2uib2g3vm",
            "ipfs://bafybeihdwdcefgh4dqkjv67uzcmw7ojee6xedzdetojuzjevtenxquvyku"
          ],
          "type": "string",
          "minLength": 1,
          "pattern": "^ipfs:\\/\\/(?:Qm[1-9A-HJ-NP-Za-km-z]{44}|[bB][a-z2-7]{58,}|[zZ][1-9A-HJ-NP-Za-km-z]{48,})(?:\\/[^\\s]*)?$"
        }
      },
      "required": [
        "hash",
        "type",
        "version",
        "ipfs_uri"
      ],
      "additionalProperties": false
    },
    "created_at": {
      "title": "Created At",
      "description": "ISO 8601 creation timestamp for this record",
      "examples": [
        "2024-12-05T11:02:47.000Z"
      ],
      "type": "string",
      "format": "date-time",
      "pattern": "^(?:(?:\\d\\d[2468][048]|\\d\\d[13579][26]|\\d\\d0[48]|[02468][048]00|[13579][26]00)-02-29|\\d{4}-(?:(?:0[13578]|1[02])-(?:0[1-9]|[12]\\d|3[01])|(?:0[469]|11)-(?:0[1-9]|[12]\\d|30)|(?:02)-(?:0[1-9]|1\\d|2[0-8])))T(?:(?:[01]\\d|2[0-3]):[0-5]\\d(?::[0-5]\\d(?:\\.\\d+)?)?(?:Z|([+-](?:[01]\\d|2[0-3]):[0-5]\\d)))$"
    },
    "external_id": {
      "title": "External ID",
      "description": "UUID identifier for external system references",
      "examples": [
        "ad44dd3f-f176-4b98-bf78-5ee6e77d0530"
      ],
      "type": "string",
      "format": "uuid",
      "pattern": "^([0-9a-fA-F]{8}-[0-9a-fA-F]{4}-4[0-9a-fA-F]{3}-[89abAB][0-9a-fA-F]{3}-[0-9a-fA-F]{12})$"
    },
    "external_url": {
      "title": "External URL",
      "description": "URL pointing to external resources",
      "examples": [
        "https://explore.carrot.eco/",
        "https://whitepaper.carrot.eco/"
      ],
      "type": "string",
      "format": "uri"
    },
    "content_hash": {
      "title": "Content Hash",
      "description": "SHA-256 hash of RFC 8785 canonicalized JSON after schema validation",
      "examples": [
        "87f633634cc4b02f628685651f0a29b7bfa22a0bd841f725c6772dd00a58d489"
      ],
      "type": "string",
      "pattern": "^[0-9a-fA-F]{64}$"
    },
    "viewer_reference": {
      "title": "Metadata Viewer Reference",
      "description": "References to the metadata viewer dApp, including immutable and latest entry points",
      "type": "object",
      "properties": {
        "ipfs_cid": {
          "title": "Viewer IPFS CID",
          "description": "IPFS CID of the metadata viewer dApp build",
          "examples": [
            "bafybeigdyrztvzl5cceubvaxob7iqh6f3f7s36c74ojav2xsz2uib2g3vm",
            "bafybeihdwdcefgh4dqkjv67uzcmw7ojee6xedzdetojuzjevtenxquvyku",
            "QmT78zSuBmuS4z925WZfrqQ1qHaJ5q3hRbAWkjj9piKktM"
          ],
          "type": "string",
          "minLength": 1,
          "pattern": "^(?:Qm[1-9A-HJ-NP-Za-km-z]{44}|[bB][a-z2-7]{58,}|[zZ][1-9A-HJ-NP-Za-km-z]{48,})$"
        },
        "integrity_hash": {
          "title": "Viewer Integrity Hash",
          "description": "SHA-256 hash of the published viewer bundle to verify integrity",
          "examples": [
            "87f633634cc4b02f628685651f0a29b7bfa22a0bd841f725c6772dd00a58d489"
          ],
          "type": "string",
          "pattern": "^[0-9a-fA-F]{64}$"
        }
      },
      "required": [
        "ipfs_cid",
        "integrity_hash"
      ],
      "additionalProperties": false
    },
    "environment": {
      "title": "Record Environment",
      "description": "Environment information for the record",
      "type": "object",
      "properties": {
        "blockchain_network": {
          "title": "Blockchain Network",
          "description": "Blockchain Network Environment",
          "type": "string",
          "enum": [
            "mainnet",
            "testnet"
          ]
        },
        "deployment": {
          "title": "Deployment Environment",
          "description": "System environment where this record was generated",
          "type": "string",
          "enum": [
            "production",
            "development",
            "testing"
          ]
        },
        "data_set_name": {
          "title": "Data Set Name",
          "description": "Name of the data set for this record",
          "type": "string",
          "enum": [
            "TEST",
            "PROD"
          ]
        }
      },
      "required": [
        "blockchain_network",
        "deployment",
        "data_set_name"
      ],
      "additionalProperties": false
    },
    "data": {
      "title": "Credit Retirement Receipt Data",
      "description": "Complete data structure for a credit retirement receipt",
      "type": "object",
      "properties": {
        "summary": {
          "title": "Credit Retirement Receipt Summary",
          "description": "Summary totals for the credit retirement including amounts and collections represented",
          "type": "object",
          "properties": {
            "total_certificates": {
              "title": "Total Certificates",
              "description": "Total number of certificates represented in the receipt",
              "examples": [
                1,
                123,
                456
              ],
              "type": "integer",
              "minimum": 1,
              "maximum": 9007199254740991
            },
            "total_credits_retired": {
              "title": "Total Credits Retired",
              "description": "Total amount of credits retired",
              "examples": [
                0,
                45.2,
                72.5
              ],
              "type": "number",
              "minimum": 0
            },
            "retired_at": {
              "title": "Retired At",
              "description": "ISO 8601 timestamp when the retirement occurred",
              "examples": [
                "2024-12-05T11:02:47.000Z"
              ],
              "type": "string",
              "format": "date-time",
              "pattern": "^(?:(?:\\d\\d[2468][048]|\\d\\d[13579][26]|\\d\\d0[48]|[02468][048]00|[13579][26]00)-02-29|\\d{4}-(?:(?:0[13578]|1[02])-(?:0[1-9]|[12]\\d|3[01])|(?:0[469]|11)-(?:0[1-9]|[12]\\d|30)|(?:02)-(?:0[1-9]|1\\d|2[0-8])))T(?:(?:[01]\\d|2[0-3]):[0-5]\\d(?::[0-5]\\d(?:\\.\\d+)?)?(?:Z|([+-](?:[01]\\d|2[0-3]):[0-5]\\d)))$"
            }
          },
          "required": [
            "total_certificates",
            "total_credits_retired",
            "retired_at"
          ],
          "additionalProperties": false
        },
        "beneficiary": {
          "title": "Beneficiary",
          "description": "Beneficiary receiving the retirement benefit",
          "type": "object",
          "properties": {
            "beneficiary_id": {
              "title": "Retirement Beneficiary ID",
              "description": "UUID identifying the beneficiary of the retirement (bytes16 normalized to UUID)",
              "examples": [
                "ad44dd3f-f176-4b98-bf78-5ee6e77d0530"
              ],
              "type": "string",
              "format": "uuid",
              "pattern": "^([0-9a-fA-F]{8}-[0-9a-fA-F]{4}-4[0-9a-fA-F]{3}-[89abAB][0-9a-fA-F]{3}-[0-9a-fA-F]{12})$"
            },
            "identity": {
              "title": "Identity",
              "description": "Participant identity information",
              "type": "object",
              "properties": {
                "name": {
                  "title": "Identity Name",
                  "description": "Display name for the participant",
                  "examples": [
                    "EcoTech Solutions Inc.",
                    "Climate Action Corp"
                  ],
                  "type": "string",
                  "minLength": 1,
                  "maxLength": 100
                },
                "external_id": {
                  "title": "Identity External ID",
                  "description": "External identifier for the participant",
                  "examples": [
                    "ad44dd3f-f176-4b98-bf78-5ee6e77d0530"
                  ],
                  "type": "string",
                  "format": "uuid",
                  "pattern": "^([0-9a-fA-F]{8}-[0-9a-fA-F]{4}-4[0-9a-fA-F]{3}-[89abAB][0-9a-fA-F]{3}-[0-9a-fA-F]{12})$"
                },
                "external_url": {
                  "title": "Identity External URL",
                  "description": "External URL for the participant profile",
                  "examples": [
                    "https://explore.carrot.eco/",
                    "https://whitepaper.carrot.eco/"
                  ],
                  "type": "string",
                  "format": "uri"
                }
              },
              "required": [
                "name",
                "external_id",
                "external_url"
              ],
              "additionalProperties": false
            }
          },
          "required": [
            "beneficiary_id",
            "identity"
          ],
          "additionalProperties": false
        },
        "credit_holder": {
          "title": "Credit Holder",
          "description": "Credit holder wallet and optional identity information",
          "type": "object",
          "properties": {
            "wallet_address": {
              "title": "Credit Holder Wallet Address",
              "description": "Ethereum address of the credit holder surrendering credits",
              "examples": [
                "0x1234567890abcdef1234567890abcdef12345678"
              ],
              "type": "string",
              "pattern": "^0x[a-f0-9]{40}$"
            },
            "identity": {
              "title": "Identity",
              "description": "Participant identity information",
              "type": "object",
              "properties": {
                "name": {
                  "title": "Identity Name",
                  "description": "Display name for the participant",
                  "examples": [
                    "EcoTech Solutions Inc.",
                    "Climate Action Corp"
                  ],
                  "type": "string",
                  "minLength": 1,
                  "maxLength": 100
                },
                "external_id": {
                  "title": "Identity External ID",
                  "description": "External identifier for the participant",
                  "examples": [
                    "ad44dd3f-f176-4b98-bf78-5ee6e77d0530"
                  ],
                  "type": "string",
                  "format": "uuid",
                  "pattern": "^([0-9a-fA-F]{8}-[0-9a-fA-F]{4}-4[0-9a-fA-F]{3}-[89abAB][0-9a-fA-F]{3}-[0-9a-fA-F]{12})$"
                },
                "external_url": {
                  "title": "Identity External URL",
                  "description": "External URL for the participant profile",
                  "examples": [
                    "https://explore.carrot.eco/",
                    "https://whitepaper.carrot.eco/"
                  ],
                  "type": "string",
                  "format": "uri"
                }
              },
              "required": [
                "name",
                "external_id",
                "external_url"
              ],
              "additionalProperties": false
            }
          },
          "required": [
            "wallet_address"
          ],
          "additionalProperties": false
        },
        "collections": {
          "title": "Collections",
          "description": "Collections included in the retirement",
          "minItems": 1,
          "type": "array",
          "items": {
            "title": "Collection",
            "description": "Collection included in the retirement",
            "type": "object",
            "properties": {
              "slug": {
                "title": "Collection Slug",
                "description": "URL-friendly identifier for a collection",
                "examples": [
                  "bold-cold-start-carazinho",
                  "bold-brazil"
                ],
                "type": "string",
                "enum": [
                  "bold-innovators",
                  "bold-cold-start-jundiai",
                  "bold-cold-start-carazinho",
                  "bold-brazil"
                ]
              },
              "external_id": {
                "title": "Collection External ID",
                "description": "External identifier for the collection",
                "examples": [
                  "ad44dd3f-f176-4b98-bf78-5ee6e77d0530"
                ],
                "type": "string",
                "format": "uuid",
                "pattern": "^([0-9a-fA-F]{8}-[0-9a-fA-F]{4}-4[0-9a-fA-F]{3}-[89abAB][0-9a-fA-F]{3}-[0-9a-fA-F]{12})$"
              },
              "name": {
                "title": "Collection Name",
                "description": "Display name of the collection",
                "examples": [
                  "BOLD Cold Start - Carazinho",
                  "BOLD Brazil"
                ],
                "type": "string",
                "enum": [
                  "BOLD Innovators",
                  "BOLD Cold Start - Carazinho",
                  "BOLD Cold Start - Jundiaí",
                  "BOLD Brazil"
                ]
              },
              "external_url": {
                "title": "Collection External URL",
                "description": "External URL for the collection",
                "examples": [
                  "https://explore.carrot.eco/",
                  "https://whitepaper.carrot.eco/"
                ],
                "type": "string",
                "format": "uri"
              },
              "ipfs_uri": {
                "title": "Collection IPFS URI",
                "description": "IPFS URI for the collection metadata",
                "examples": [
                  "ipfs://bafybeigdyrztvzl5cceubvaxob7iqh6f3f7s36c74ojav2xsz2uib2g3vm",
                  "ipfs://bafybeihdwdcefgh4dqkjv67uzcmw7ojee6xedzdetojuzjevtenxquvyku"
                ],
                "type": "string",
                "minLength": 1,
                "pattern": "^ipfs:\\/\\/(?:Qm[1-9A-HJ-NP-Za-km-z]{44}|[bB][a-z2-7]{58,}|[zZ][1-9A-HJ-NP-Za-km-z]{48,})(?:\\/[^\\s]*)?$"
              },
              "smart_contract_address": {
                "title": "Smart Contract Address",
                "description": "Ethereum address of the smart contract",
                "examples": [
                  "0x1234567890abcdef1234567890abcdef12345678"
                ],
                "type": "string",
                "pattern": "^0x[a-f0-9]{40}$"
              }
            },
            "required": [
              "slug",
              "external_id",
              "name",
              "external_url",
              "ipfs_uri",
              "smart_contract_address"
            ],
            "additionalProperties": false
          }
        },
        "credits": {
          "title": "Credits",
          "description": "Credits included in the retirement",
          "minItems": 1,
          "type": "array",
          "items": {
            "title": "Credit",
            "description": "Credit token retired in this receipt",
            "type": "object",
            "properties": {
              "slug": {
                "title": "Credit Slug",
                "description": "URL-friendly identifier for the credit",
                "examples": [
                  "mass-id-123",
                  "recycled-plastic",
                  "organic-waste"
                ],
                "type": "string",
                "minLength": 1,
                "maxLength": 100,
                "pattern": "^[a-z0-9-]+$"
              },
              "symbol": {
                "title": "Credit Token Symbol",
                "description": "Symbol of the credit token",
                "examples": [
                  "C-CARB.CH4",
                  "C-BIOW"
                ],
                "type": "string",
                "enum": [
                  "C-CARB.CH4",
                  "C-BIOW"
                ]
              },
              "external_id": {
                "title": "Credit External ID",
                "description": "External identifier for the credit",
                "examples": [
                  "ad44dd3f-f176-4b98-bf78-5ee6e77d0530"
                ],
                "type": "string",
                "format": "uuid",
                "pattern": "^([0-9a-fA-F]{8}-[0-9a-fA-F]{4}-4[0-9a-fA-F]{3}-[89abAB][0-9a-fA-F]{3}-[0-9a-fA-F]{12})$"
              },
              "external_url": {
                "title": "Credit External URL",
                "description": "External URL for the credit",
                "examples": [
                  "https://explore.carrot.eco/",
                  "https://whitepaper.carrot.eco/"
                ],
                "type": "string",
                "format": "uri"
              },
              "ipfs_uri": {
                "title": "Credit IPFS URI",
                "description": "IPFS URI for the credit details",
                "examples": [
                  "ipfs://bafybeigdyrztvzl5cceubvaxob7iqh6f3f7s36c74ojav2xsz2uib2g3vm",
                  "ipfs://bafybeihdwdcefgh4dqkjv67uzcmw7ojee6xedzdetojuzjevtenxquvyku"
                ],
                "type": "string",
                "minLength": 1,
                "pattern": "^ipfs:\\/\\/(?:Qm[1-9A-HJ-NP-Za-km-z]{44}|[bB][a-z2-7]{58,}|[zZ][1-9A-HJ-NP-Za-km-z]{48,})(?:\\/[^\\s]*)?$"
              },
<<<<<<< HEAD
              "smart_contract_address": {
                "title": "Smart Contract Address",
                "description": "Ethereum address of the smart contract",
=======
              "smart_contract": {
                "title": "Smart Contract",
                "description": "Smart contract details for on-chain references",
                "type": "object",
                "properties": {
                  "address": {
                    "title": "Smart Contract Address",
                    "description": "Ethereum-compatible address of the smart contract that mints and manages this NFT",
                    "examples": [
                      "0x1234567890abcdef1234567890abcdef12345678"
                    ],
                    "type": "string",
                    "pattern": "^0x[a-f0-9]{40}$"
                  },
                  "chain_id": {
                    "title": "Chain ID",
                    "description": "Blockchain network chain identifier (e.g., 137 for Polygon mainnet, 80002 for Amoy testnet)",
                    "examples": [
                      137,
                      80002
                    ],
                    "anyOf": [
                      {
                        "type": "number",
                        "const": 137
                      },
                      {
                        "type": "number",
                        "const": 80002
                      }
                    ]
                  },
                  "network_name": {
                    "title": "Blockchain Network Name",
                    "description": "Blockchain network name. Supported values include Polygon and Amoy",
                    "examples": [
                      "Polygon",
                      "Amoy"
                    ],
                    "type": "string",
                    "enum": [
                      "Polygon",
                      "Amoy"
                    ]
                  }
                },
                "required": [
                  "address",
                  "chain_id",
                  "network_name"
                ],
                "additionalProperties": false
              },
              "amount": {
                "title": "Credit Retirement Amount",
                "description": "Total credits retired for this credit type",
>>>>>>> 41af790f
                "examples": [
                  "0x1234567890abcdef1234567890abcdef12345678"
                ],
                "type": "string",
                "pattern": "^0x[a-f0-9]{40}$"
              }
            },
            "required": [
              "slug",
              "symbol",
              "external_id",
              "external_url",
              "ipfs_uri",
              "smart_contract_address"
            ],
            "additionalProperties": false
          }
        },
        "certificates": {
          "title": "Certificates",
          "description": "Certificates retired in this receipt",
          "minItems": 1,
          "type": "array",
          "items": {
            "title": "Certificate",
            "description": "Certificate associated with the retirement",
            "type": "object",
            "properties": {
              "token_id": {
                "title": "Certificate Token ID",
                "description": "Token ID of the certificate",
                "examples": [
                  "456789",
                  "1000000"
                ],
                "type": "string",
                "minLength": 1,
                "pattern": "^\\d+$"
              },
              "type": {
                "title": "Certificate Type",
                "description": "Type of certificate (e.g., GasID, RecycledID)",
                "type": "string",
                "enum": [
                  "GasID",
                  "RecycledID"
                ]
              },
              "external_id": {
                "title": "Certificate External ID",
                "description": "External identifier for the certificate",
                "examples": [
                  "ad44dd3f-f176-4b98-bf78-5ee6e77d0530"
                ],
                "type": "string",
                "format": "uuid",
                "pattern": "^([0-9a-fA-F]{8}-[0-9a-fA-F]{4}-4[0-9a-fA-F]{3}-[89abAB][0-9a-fA-F]{3}-[0-9a-fA-F]{12})$"
              },
              "external_url": {
                "title": "Certificate External URL",
                "description": "External URL for the certificate",
                "examples": [
                  "https://explore.carrot.eco/",
                  "https://whitepaper.carrot.eco/"
                ],
                "type": "string",
                "format": "uri"
              },
              "ipfs_uri": {
                "title": "Certificate IPFS URI",
                "description": "IPFS URI for the certificate metadata",
                "examples": [
                  "ipfs://bafybeigdyrztvzl5cceubvaxob7iqh6f3f7s36c74ojav2xsz2uib2g3vm",
                  "ipfs://bafybeihdwdcefgh4dqkjv67uzcmw7ojee6xedzdetojuzjevtenxquvyku"
                ],
                "type": "string",
                "minLength": 1,
                "pattern": "^ipfs:\\/\\/(?:Qm[1-9A-HJ-NP-Za-km-z]{44}|[bB][a-z2-7]{58,}|[zZ][1-9A-HJ-NP-Za-km-z]{48,})(?:\\/[^\\s]*)?$"
              },
<<<<<<< HEAD
              "smart_contract_address": {
                "title": "Smart Contract Address",
                "description": "Ethereum address of the smart contract",
=======
              "smart_contract": {
                "title": "Smart Contract",
                "description": "Smart contract details for on-chain references",
                "type": "object",
                "properties": {
                  "address": {
                    "title": "Smart Contract Address",
                    "description": "Ethereum-compatible address of the smart contract that mints and manages this NFT",
                    "examples": [
                      "0x1234567890abcdef1234567890abcdef12345678"
                    ],
                    "type": "string",
                    "pattern": "^0x[a-f0-9]{40}$"
                  },
                  "chain_id": {
                    "title": "Chain ID",
                    "description": "Blockchain network chain identifier (e.g., 137 for Polygon mainnet, 80002 for Amoy testnet)",
                    "examples": [
                      137,
                      80002
                    ],
                    "anyOf": [
                      {
                        "type": "number",
                        "const": 137
                      },
                      {
                        "type": "number",
                        "const": 80002
                      }
                    ]
                  },
                  "network_name": {
                    "title": "Blockchain Network Name",
                    "description": "Blockchain network name. Supported values include Polygon and Amoy",
                    "examples": [
                      "Polygon",
                      "Amoy"
                    ],
                    "type": "string",
                    "enum": [
                      "Polygon",
                      "Amoy"
                    ]
                  }
                },
                "required": [
                  "address",
                  "chain_id",
                  "network_name"
                ],
                "additionalProperties": false
              },
              "collection_slug": {
                "title": "Collection Slug",
                "description": "Slug of the collection this certificate belongs to",
>>>>>>> 41af790f
                "examples": [
                  "0x1234567890abcdef1234567890abcdef12345678"
                ],
                "type": "string",
                "pattern": "^0x[a-f0-9]{40}$"
              },
              "total_amount": {
                "title": "Certificate Total Amount",
                "description": "Total credits available in this certificate",
                "examples": [
                  0,
                  45.2,
                  72.5
                ],
                "type": "number",
                "minimum": 0
              },
              "mass_id": {
                "title": "MassID Reference with Smart Contract",
                "description": "Reference to a MassID record with smart contract address",
                "type": "object",
                "properties": {
                  "external_id": {
                    "title": "MassID External ID",
                    "description": "Unique identifier for the MassID",
                    "examples": [
                      "ad44dd3f-f176-4b98-bf78-5ee6e77d0530"
                    ],
                    "type": "string",
                    "format": "uuid",
                    "pattern": "^([0-9a-fA-F]{8}-[0-9a-fA-F]{4}-4[0-9a-fA-F]{3}-[89abAB][0-9a-fA-F]{3}-[0-9a-fA-F]{12})$"
                  },
                  "token_id": {
                    "title": "MassID Token ID",
                    "description": "NFT token ID of the MassID",
                    "examples": [
                      "456789",
                      "1000000"
                    ],
                    "type": "string",
                    "minLength": 1,
                    "pattern": "^\\d+$"
                  },
                  "external_url": {
                    "title": "MassID External URL",
                    "description": "URL to view the MassID on Carrot Explorer",
                    "examples": [
                      "https://explore.carrot.eco/",
                      "https://whitepaper.carrot.eco/"
                    ],
                    "type": "string",
                    "format": "uri"
                  },
                  "ipfs_uri": {
                    "title": "MassID IPFS URI",
                    "description": "IPFS URI of the MassID record",
                    "examples": [
                      "ipfs://bafybeigdyrztvzl5cceubvaxob7iqh6f3f7s36c74ojav2xsz2uib2g3vm",
                      "ipfs://bafybeihdwdcefgh4dqkjv67uzcmw7ojee6xedzdetojuzjevtenxquvyku"
                    ],
                    "type": "string",
                    "minLength": 1,
                    "pattern": "^ipfs:\\/\\/(?:Qm[1-9A-HJ-NP-Za-km-z]{44}|[bB][a-z2-7]{58,}|[zZ][1-9A-HJ-NP-Za-km-z]{48,})(?:\\/[^\\s]*)?$"
                  },
<<<<<<< HEAD
                  "smart_contract_address": {
                    "title": "Smart Contract Address",
                    "description": "Ethereum address of the smart contract",
                    "examples": [
                      "0x1234567890abcdef1234567890abcdef12345678"
=======
                  "smart_contract": {
                    "title": "Smart Contract",
                    "description": "Smart contract details for on-chain references",
                    "type": "object",
                    "properties": {
                      "address": {
                        "title": "Smart Contract Address",
                        "description": "Ethereum-compatible address of the smart contract that mints and manages this NFT",
                        "examples": [
                          "0x1234567890abcdef1234567890abcdef12345678"
                        ],
                        "type": "string",
                        "pattern": "^0x[a-f0-9]{40}$"
                      },
                      "chain_id": {
                        "title": "Chain ID",
                        "description": "Blockchain network chain identifier (e.g., 137 for Polygon mainnet, 80002 for Amoy testnet)",
                        "examples": [
                          137,
                          80002
                        ],
                        "anyOf": [
                          {
                            "type": "number",
                            "const": 137
                          },
                          {
                            "type": "number",
                            "const": 80002
                          }
                        ]
                      },
                      "network_name": {
                        "title": "Blockchain Network Name",
                        "description": "Blockchain network name. Supported values include Polygon and Amoy",
                        "examples": [
                          "Polygon",
                          "Amoy"
                        ],
                        "type": "string",
                        "enum": [
                          "Polygon",
                          "Amoy"
                        ]
                      }
                    },
                    "required": [
                      "address",
                      "chain_id",
                      "network_name"
>>>>>>> 41af790f
                    ],
                    "type": "string",
                    "pattern": "^0x[a-f0-9]{40}$"
                  }
                },
                "required": [
                  "external_id",
                  "token_id",
                  "external_url",
                  "ipfs_uri",
                  "smart_contract_address"
                ],
                "additionalProperties": false
              },
              "collections": {
                "title": "Certificate Collections",
                "description": "Collections associated with this certificate, each with retired amounts",
                "minItems": 1,
                "type": "array",
                "items": {
                  "title": "Certificate Collection Item (Retirement)",
                  "description": "Collection reference with retired amount for a certificate in a retirement receipt",
                  "type": "object",
                  "properties": {
                    "slug": {
                      "title": "Collection Slug",
                      "description": "Slug of the collection",
                      "examples": [
                        "bold-cold-start-carazinho",
                        "bold-brazil"
                      ],
                      "type": "string",
                      "enum": [
                        "bold-innovators",
                        "bold-cold-start-jundiai",
                        "bold-cold-start-carazinho",
                        "bold-brazil"
                      ]
                    },
                    "retired_amount": {
                      "title": "Collection Retired Amount",
                      "description": "Credits retired from this collection for this certificate",
                      "examples": [
                        0,
                        45.2,
                        72.5
                      ],
                      "type": "number",
                      "minimum": 0
                    }
                  },
                  "required": [
                    "slug",
                    "retired_amount"
                  ],
                  "additionalProperties": false
                }
              },
              "credits_retired": {
                "title": "Credits Retired",
                "description": "Breakdown of credits retired from this certificate by symbol",
                "minItems": 1,
                "type": "array",
                "items": {
                  "title": "Certificate Credit Retirement",
                  "description": "Credit retirement breakdown for a certificate",
                  "type": "object",
                  "properties": {
                    "credit_symbol": {
                      "title": "Credit Token Symbol",
                      "description": "Symbol of the credit token retired from the certificate",
                      "examples": [
                        "C-CARB.CH4",
                        "C-BIOW"
                      ],
                      "type": "string",
                      "enum": [
                        "C-CARB.CH4",
                        "C-BIOW"
                      ]
                    },
                    "credit_slug": {
                      "title": "Credit Token Slug",
                      "description": "Slug of the credit type retired from the certificate",
                      "examples": [
                        "carbon-methane",
                        "biowaste"
                      ],
                      "type": "string",
                      "enum": [
                        "carbon-methane",
                        "biowaste"
                      ]
                    },
                    "amount": {
                      "title": "Retired Credit Amount",
                      "description": "Credits retired of this type from the certificate",
                      "examples": [
                        0,
                        45.2,
                        72.5
                      ],
                      "type": "number",
                      "minimum": 0
                    },
                    "external_id": {
                      "title": "Retired Credit External ID",
                      "description": "External identifier for the retired credit entry",
                      "examples": [
                        "ad44dd3f-f176-4b98-bf78-5ee6e77d0530"
                      ],
                      "type": "string",
                      "format": "uuid",
                      "pattern": "^([0-9a-fA-F]{8}-[0-9a-fA-F]{4}-4[0-9a-fA-F]{3}-[89abAB][0-9a-fA-F]{3}-[0-9a-fA-F]{12})$"
                    },
                    "external_url": {
                      "title": "Retired Credit External URL",
                      "description": "External URL for the retired credit entry",
                      "examples": [
                        "https://explore.carrot.eco/",
                        "https://whitepaper.carrot.eco/"
                      ],
                      "type": "string",
                      "format": "uri"
                    }
                  },
                  "required": [
                    "credit_symbol",
                    "credit_slug",
                    "amount",
                    "external_id",
                    "external_url"
                  ],
                  "additionalProperties": false
                }
              }
            },
            "required": [
              "token_id",
              "type",
              "external_id",
              "external_url",
              "ipfs_uri",
              "smart_contract_address",
              "total_amount",
              "mass_id",
              "collections",
              "credits_retired"
            ],
            "additionalProperties": false
          }
        },
        "purchase_receipt": {
          "title": "Credit Purchase Receipt Reference",
          "description": "Reference to the credit purchase receipt when retirement occurs during purchase",
          "type": "object",
          "properties": {
            "token_id": {
              "title": "Purchase Receipt Token ID",
              "description": "Token ID of the credit purchase receipt",
              "examples": [
                "456789",
                "1000000"
              ],
              "type": "string",
              "minLength": 1,
              "pattern": "^\\d+$"
            },
            "external_id": {
              "title": "Purchase Receipt External ID",
              "description": "External identifier for the purchase receipt",
              "examples": [
                "ad44dd3f-f176-4b98-bf78-5ee6e77d0530"
              ],
              "type": "string",
              "format": "uuid",
              "pattern": "^([0-9a-fA-F]{8}-[0-9a-fA-F]{4}-4[0-9a-fA-F]{3}-[89abAB][0-9a-fA-F]{3}-[0-9a-fA-F]{12})$"
            },
            "external_url": {
              "title": "Purchase Receipt External URL",
              "description": "External URL for the purchase receipt",
              "examples": [
                "https://explore.carrot.eco/",
                "https://whitepaper.carrot.eco/"
              ],
              "type": "string",
              "format": "uri"
            },
            "ipfs_uri": {
              "title": "Purchase Receipt IPFS URI",
              "description": "IPFS URI for the purchase receipt metadata",
              "examples": [
                "ipfs://bafybeigdyrztvzl5cceubvaxob7iqh6f3f7s36c74ojav2xsz2uib2g3vm",
                "ipfs://bafybeihdwdcefgh4dqkjv67uzcmw7ojee6xedzdetojuzjevtenxquvyku"
              ],
              "type": "string",
              "minLength": 1,
              "pattern": "^ipfs:\\/\\/(?:Qm[1-9A-HJ-NP-Za-km-z]{44}|[bB][a-z2-7]{58,}|[zZ][1-9A-HJ-NP-Za-km-z]{48,})(?:\\/[^\\s]*)?$"
            },
<<<<<<< HEAD
            "smart_contract_address": {
              "title": "Smart Contract Address",
              "description": "Ethereum address of the smart contract",
              "examples": [
                "0x1234567890abcdef1234567890abcdef12345678"
=======
            "smart_contract": {
              "title": "Smart Contract",
              "description": "Smart contract details for on-chain references",
              "type": "object",
              "properties": {
                "address": {
                  "title": "Smart Contract Address",
                  "description": "Ethereum-compatible address of the smart contract that mints and manages this NFT",
                  "examples": [
                    "0x1234567890abcdef1234567890abcdef12345678"
                  ],
                  "type": "string",
                  "pattern": "^0x[a-f0-9]{40}$"
                },
                "chain_id": {
                  "title": "Chain ID",
                  "description": "Blockchain network chain identifier (e.g., 137 for Polygon mainnet, 80002 for Amoy testnet)",
                  "examples": [
                    137,
                    80002
                  ],
                  "anyOf": [
                    {
                      "type": "number",
                      "const": 137
                    },
                    {
                      "type": "number",
                      "const": 80002
                    }
                  ]
                },
                "network_name": {
                  "title": "Blockchain Network Name",
                  "description": "Blockchain network name. Supported values include Polygon and Amoy",
                  "examples": [
                    "Polygon",
                    "Amoy"
                  ],
                  "type": "string",
                  "enum": [
                    "Polygon",
                    "Amoy"
                  ]
                }
              },
              "required": [
                "address",
                "chain_id",
                "network_name"
>>>>>>> 41af790f
              ],
              "type": "string",
              "pattern": "^0x[a-f0-9]{40}$"
            }
          },
          "required": [
            "token_id",
            "external_id",
            "external_url",
            "ipfs_uri",
            "smart_contract_address"
          ],
          "additionalProperties": false
        }
      },
      "required": [
        "summary",
        "beneficiary",
        "credit_holder",
        "collections",
        "credits",
        "certificates"
      ],
      "additionalProperties": false
    },
    "blockchain": {
      "title": "Blockchain Information",
      "description": "Blockchain deployment information including smart contract address, network, and token identifier",
      "type": "object",
      "properties": {
        "smart_contract_address": {
          "title": "Smart Contract Address",
          "description": "Ethereum-compatible address of the smart contract that mints and manages this NFT",
          "examples": [
            "0x1234567890abcdef1234567890abcdef12345678"
          ],
          "type": "string",
          "pattern": "^0x[a-f0-9]{40}$"
        },
        "chain_id": {
          "title": "Chain ID",
          "description": "Blockchain network chain identifier (e.g., 137 for Polygon mainnet, 80002 for Amoy testnet)",
          "examples": [
            137,
            80002
          ],
          "anyOf": [
            {
              "type": "number",
              "const": 137
            },
            {
              "type": "number",
              "const": 80002
            }
          ]
        },
        "network_name": {
          "title": "Blockchain Network Name",
          "description": "Blockchain network name. Supported values include Polygon and Amoy",
          "examples": [
            "Polygon",
            "Amoy"
          ],
          "type": "string",
          "enum": [
            "Polygon",
            "Amoy"
          ]
        },
        "token_id": {
          "title": "Token ID",
          "description": "NFT token ID",
          "examples": [
            "456789",
            "1000000"
          ],
          "type": "string",
          "minLength": 1,
          "pattern": "^\\d+$"
        }
      },
      "required": [
        "smart_contract_address",
        "chain_id",
        "network_name",
        "token_id"
      ],
      "additionalProperties": false
    },
    "name": {
      "title": "NFT Name",
      "description": "Full display name for this NFT, typically including token identifier, waste type, and weight",
      "examples": [
        "MassID #123 • Organic • 3.0t",
        "RecycledID #456 • Plastic • 2.5t",
        "GasID #789 • Methane • 1000 m³"
      ],
      "type": "string",
      "minLength": 1,
      "maxLength": 100
    },
    "short_name": {
      "title": "Short Name",
      "description": "Compact name for UI summaries, tables, or tooltips, typically including token identifier",
      "examples": [
        "MassID #123",
        "RecycledID #456",
        "GasID #789"
      ],
      "type": "string",
      "minLength": 1,
      "maxLength": 50
    },
    "description": {
      "title": "Description",
      "description": "Human-readable summary describing the waste batch, origin, processing method, and chain of custody. Ideally, maximum 300 characters.",
      "examples": [
        "This MassID represents 3 metric tons of organic food waste from Enlatados Produção, tracked through complete chain of custody from generation to composting.",
        "This RecycledID represents 2.5 metric tons of recycled plastic bottles processed by Green Solutions Ltd."
      ],
      "type": "string",
      "minLength": 1,
      "maxLength": 500
    },
    "image": {
      "title": "Image URI",
      "description": "IPFS URI pointing to the NFT preview image displayed in marketplaces and wallets",
      "examples": [
        "ipfs://bafybeigdyrztvzl5cceubvaxob7iqh6f3f7s36c74ojav2xsz2uib2g3vm",
        "ipfs://bafybeihdwdcefgh4dqkjv67uzcmw7ojee6xedzdetojuzjevtenxquvyku"
      ],
      "type": "string",
      "minLength": 1,
      "pattern": "^ipfs:\\/\\/(?:Qm[1-9A-HJ-NP-Za-km-z]{44}|[bB][a-z2-7]{58,}|[zZ][1-9A-HJ-NP-Za-km-z]{48,})(?:\\/[^\\s]*)?$"
    },
    "background_color": {
      "title": "Background Color",
      "description": "Hexadecimal color code used as background color in NFT marketplace displays",
      "examples": [
        "#2D5A27",
        "#FF5733"
      ],
      "type": "string",
      "minLength": 1,
      "pattern": "^#[0-9A-F]{6}$"
    },
    "animation_url": {
      "title": "Animation URL",
      "description": "IPFS URI pointing to an animated or interactive media file for enhanced NFT display",
      "examples": [
        "ipfs://bafybeigdyrztvzl5cceubvaxob7iqh6f3f7s36c74ojav2xsz2uib2g3vm",
        "ipfs://bafybeihdwdcefgh4dqkjv67uzcmw7ojee6xedzdetojuzjevtenxquvyku"
      ],
      "type": "string",
      "minLength": 1,
      "pattern": "^ipfs:\\/\\/(?:Qm[1-9A-HJ-NP-Za-km-z]{44}|[bB][a-z2-7]{58,}|[zZ][1-9A-HJ-NP-Za-km-z]{48,})(?:\\/[^\\s]*)?$"
    },
    "external_links": {
      "title": "External Links",
      "description": "Optional list of public resource links with labels",
      "type": "array",
      "items": {
        "title": "External Link",
        "description": "External link with label and description",
        "type": "object",
        "properties": {
          "label": {
            "title": "Link Label",
            "description": "Display name for the external link",
            "type": "string",
            "minLength": 1,
            "maxLength": 50
          },
          "url": {
            "title": "Link URL",
            "description": "Direct URI to the linked resource",
            "examples": [
              "https://explore.carrot.eco/",
              "https://whitepaper.carrot.eco/"
            ],
            "type": "string",
            "format": "uri"
          },
          "description": {
            "title": "Link Description",
            "description": "Optional context about what the link provides",
            "type": "string",
            "minLength": 10,
            "maxLength": 100
          }
        },
        "required": [
          "label",
          "url"
        ],
        "additionalProperties": false
      }
    },
    "attributes": {
      "title": "Credit Retirement Receipt NFT Attribute Array",
      "description": "Attributes for credit retirement receipts including per-credit breakdowns, totals, beneficiary, credit holder, retirement date, certificate count, and optional purchase info. Fixed required attributes: Total Credits Retired, Beneficiary, Retirement Date, Certificates Retired. Conditional attributes: Credit Holder (required when credit_holder.identity.name is provided), Purchase Date (optional, when purchase_receipt is present), Purchase Receipt (optional, when purchase_receipt is present). Dynamic attributes: Credit attributes (one per credit symbol in data.credits).\n\nRequired attributes (4): Total Credits Retired, Beneficiary, Retirement Date, Certificates Retired",
      "minItems": 4,
      "type": "array",
      "items": {
        "anyOf": [
          {
            "title": "Total Credits Retired Attribute",
            "description": "Total number of credits retired across all tokens attribute with numeric display",
            "type": "object",
            "properties": {
              "trait_type": {
                "type": "string",
                "const": "Total Credits Retired"
              },
              "value": {
                "title": "Total Credits Retired",
                "description": "Total number of credits retired across all tokens",
                "examples": [
                  0,
                  45.2,
                  72.5
                ],
                "type": "number",
                "minimum": 0
              },
              "display_type": {
                "type": "string",
                "const": "number"
              },
              "max_value": {
                "title": "Max Value",
                "description": "Maximum possible value for numeric traits",
                "examples": [
                  0,
                  45.2,
                  72.5
                ],
                "type": "number",
                "minimum": 0
              }
            },
            "required": [
              "trait_type",
              "value",
              "display_type"
            ],
            "additionalProperties": false
          },
          {
            "title": "Beneficiary Attribute",
            "description": "Attribute containing the beneficiary display name",
            "type": "object",
            "properties": {
              "trait_type": {
                "type": "string",
                "const": "Beneficiary"
              },
              "value": {
                "title": "Beneficiary",
                "description": "Beneficiary receiving the retirement benefit",
                "examples": [
                  "Climate Action Corp"
                ],
                "type": "string",
                "minLength": 1,
                "maxLength": 100
              },
              "display_type": {
                "title": "Display Type",
                "description": "How the trait should be displayed in marketplace UIs",
                "type": "string",
                "enum": [
                  "number",
                  "date",
                  "boost_number",
                  "boost_percentage"
                ]
              },
              "max_value": {
                "title": "Max Value",
                "description": "Maximum possible value for numeric traits",
                "examples": [
                  0,
                  45.2,
                  72.5
                ],
                "type": "number",
                "minimum": 0
              }
            },
            "required": [
              "trait_type",
              "value"
            ],
            "additionalProperties": false
          },
          {
            "title": "Retirement Date Attribute",
            "description": "Unix timestamp in milliseconds when the retirement was completed attribute",
            "type": "object",
            "properties": {
              "trait_type": {
                "type": "string",
                "const": "Retirement Date"
              },
              "value": {
                "title": "Retirement Date",
                "description": "Unix timestamp in milliseconds when the retirement was completed",
                "examples": [
                  1704067200000
                ],
                "type": "integer",
                "exclusiveMinimum": 0,
                "maximum": 9007199254740991
              },
              "display_type": {
                "type": "string",
                "const": "date"
              }
            },
            "required": [
              "trait_type",
              "value",
              "display_type"
            ],
            "additionalProperties": false
          },
          {
            "title": "Certificates Retired Attribute",
            "description": "Total number of certificates retired attribute with numeric display",
            "type": "object",
            "properties": {
              "trait_type": {
                "type": "string",
                "const": "Certificates Retired"
              },
              "value": {
                "title": "Certificates Retired",
                "description": "Total number of certificates retired",
                "examples": [
                  1,
                  123,
                  456
                ],
                "type": "integer",
                "minimum": 1,
                "maximum": 9007199254740991
              },
              "display_type": {
                "type": "string",
                "const": "number"
              },
              "max_value": {
                "title": "Max Value",
                "description": "Maximum possible value for numeric traits",
                "examples": [
                  0,
                  45.2,
                  72.5
                ],
                "type": "number",
                "minimum": 0
              }
            },
            "required": [
              "trait_type",
              "value",
              "display_type"
            ],
            "additionalProperties": false
          },
          {
            "title": "Credit Holder Attribute",
            "description": "Attribute containing the credit holder display name",
            "type": "object",
            "properties": {
              "trait_type": {
                "type": "string",
                "const": "Credit Holder"
              },
              "value": {
                "title": "Credit Holder",
                "description": "Entity that surrendered the credits",
                "examples": [
                  "EcoTech Solutions Inc."
                ],
                "type": "string",
                "minLength": 1,
                "maxLength": 100
              },
              "display_type": {
                "title": "Display Type",
                "description": "How the trait should be displayed in marketplace UIs",
                "type": "string",
                "enum": [
                  "number",
                  "date",
                  "boost_number",
                  "boost_percentage"
                ]
              },
              "max_value": {
                "title": "Max Value",
                "description": "Maximum possible value for numeric traits",
                "examples": [
                  0,
                  45.2,
                  72.5
                ],
                "type": "number",
                "minimum": 0
              }
            },
            "required": [
              "trait_type",
              "value"
            ],
            "additionalProperties": false
          },
          {
            "title": "Purchase Date Attribute",
            "description": "Unix timestamp in milliseconds when credits were purchased (if purchase_receipt is present) attribute",
            "type": "object",
            "properties": {
              "trait_type": {
                "type": "string",
                "const": "Purchase Date"
              },
              "value": {
                "title": "Purchase Date",
                "description": "Unix timestamp in milliseconds when credits were purchased (if purchase_receipt is present)",
                "examples": [
                  1704067200000
                ],
                "type": "integer",
                "exclusiveMinimum": 0,
                "maximum": 9007199254740991
              },
              "display_type": {
                "type": "string",
                "const": "date"
              }
            },
            "required": [
              "trait_type",
              "value",
              "display_type"
            ],
            "additionalProperties": false
          },
          {
            "title": "Purchase Receipt Attribute",
            "description": "Attribute representing the purchase receipt token ID",
            "type": "object",
            "properties": {
              "trait_type": {
                "type": "string",
                "const": "Purchase Receipt"
              },
              "value": {
                "title": "Purchase Receipt Token ID",
                "description": "Token ID of the purchase receipt NFT as #<token_id> (if purchase_receipt is present)",
                "example": "#123",
                "type": "string",
                "minLength": 1,
                "pattern": "^#\\d+$"
              },
              "display_type": {
                "title": "Display Type",
                "description": "How the trait should be displayed in marketplace UIs",
                "type": "string",
                "enum": [
                  "number",
                  "date",
                  "boost_number",
                  "boost_percentage"
                ]
              },
              "max_value": {
                "title": "Max Value",
                "description": "Maximum possible value for numeric traits",
                "examples": [
                  0,
                  45.2,
                  72.5
                ],
                "type": "number",
                "minimum": 0
              }
            },
            "required": [
              "trait_type",
              "value"
            ],
            "additionalProperties": false
          },
          {
            "title": "Credit Attribute",
            "description": "Attribute representing retired amount per credit token symbol",
            "type": "object",
            "properties": {
              "trait_type": {
                "title": "Credit Token Symbol",
                "description": "Symbol of the credit token (e.g., C-CARB.CH4, C-BIOW)",
                "examples": [
                  "C-CARB.CH4",
                  "C-BIOW"
                ],
                "type": "string",
                "enum": [
                  "C-CARB.CH4",
                  "C-BIOW"
                ]
              },
              "value": {
                "title": "Credit Retirement Amount",
                "description": "Amount of credits retired for the token symbol",
                "examples": [
                  0,
                  45.2,
                  72.5
                ],
                "type": "number",
                "minimum": 0
              },
              "display_type": {
                "type": "string",
                "const": "number"
              },
              "max_value": {
                "title": "Max Value",
                "description": "Maximum possible value for numeric traits",
                "examples": [
                  0,
                  45.2,
                  72.5
                ],
                "type": "number",
                "minimum": 0
              }
            },
            "required": [
              "trait_type",
              "value",
              "display_type"
            ],
            "additionalProperties": false
          }
        ]
      }
    }
  },
  "required": [
    "$schema",
    "schema",
    "created_at",
    "external_id",
    "external_url",
    "content_hash",
    "viewer_reference",
    "environment",
    "data",
    "blockchain",
    "name",
    "short_name",
    "description",
    "image",
    "attributes"
  ],
  "additionalProperties": false
}<|MERGE_RESOLUTION|>--- conflicted
+++ resolved
@@ -516,68 +516,9 @@
                 "minLength": 1,
                 "pattern": "^ipfs:\\/\\/(?:Qm[1-9A-HJ-NP-Za-km-z]{44}|[bB][a-z2-7]{58,}|[zZ][1-9A-HJ-NP-Za-km-z]{48,})(?:\\/[^\\s]*)?$"
               },
-<<<<<<< HEAD
               "smart_contract_address": {
                 "title": "Smart Contract Address",
                 "description": "Ethereum address of the smart contract",
-=======
-              "smart_contract": {
-                "title": "Smart Contract",
-                "description": "Smart contract details for on-chain references",
-                "type": "object",
-                "properties": {
-                  "address": {
-                    "title": "Smart Contract Address",
-                    "description": "Ethereum-compatible address of the smart contract that mints and manages this NFT",
-                    "examples": [
-                      "0x1234567890abcdef1234567890abcdef12345678"
-                    ],
-                    "type": "string",
-                    "pattern": "^0x[a-f0-9]{40}$"
-                  },
-                  "chain_id": {
-                    "title": "Chain ID",
-                    "description": "Blockchain network chain identifier (e.g., 137 for Polygon mainnet, 80002 for Amoy testnet)",
-                    "examples": [
-                      137,
-                      80002
-                    ],
-                    "anyOf": [
-                      {
-                        "type": "number",
-                        "const": 137
-                      },
-                      {
-                        "type": "number",
-                        "const": 80002
-                      }
-                    ]
-                  },
-                  "network_name": {
-                    "title": "Blockchain Network Name",
-                    "description": "Blockchain network name. Supported values include Polygon and Amoy",
-                    "examples": [
-                      "Polygon",
-                      "Amoy"
-                    ],
-                    "type": "string",
-                    "enum": [
-                      "Polygon",
-                      "Amoy"
-                    ]
-                  }
-                },
-                "required": [
-                  "address",
-                  "chain_id",
-                  "network_name"
-                ],
-                "additionalProperties": false
-              },
-              "amount": {
-                "title": "Credit Retirement Amount",
-                "description": "Total credits retired for this credit type",
->>>>>>> 41af790f
                 "examples": [
                   "0x1234567890abcdef1234567890abcdef12345678"
                 ],
@@ -657,68 +598,9 @@
                 "minLength": 1,
                 "pattern": "^ipfs:\\/\\/(?:Qm[1-9A-HJ-NP-Za-km-z]{44}|[bB][a-z2-7]{58,}|[zZ][1-9A-HJ-NP-Za-km-z]{48,})(?:\\/[^\\s]*)?$"
               },
-<<<<<<< HEAD
               "smart_contract_address": {
                 "title": "Smart Contract Address",
                 "description": "Ethereum address of the smart contract",
-=======
-              "smart_contract": {
-                "title": "Smart Contract",
-                "description": "Smart contract details for on-chain references",
-                "type": "object",
-                "properties": {
-                  "address": {
-                    "title": "Smart Contract Address",
-                    "description": "Ethereum-compatible address of the smart contract that mints and manages this NFT",
-                    "examples": [
-                      "0x1234567890abcdef1234567890abcdef12345678"
-                    ],
-                    "type": "string",
-                    "pattern": "^0x[a-f0-9]{40}$"
-                  },
-                  "chain_id": {
-                    "title": "Chain ID",
-                    "description": "Blockchain network chain identifier (e.g., 137 for Polygon mainnet, 80002 for Amoy testnet)",
-                    "examples": [
-                      137,
-                      80002
-                    ],
-                    "anyOf": [
-                      {
-                        "type": "number",
-                        "const": 137
-                      },
-                      {
-                        "type": "number",
-                        "const": 80002
-                      }
-                    ]
-                  },
-                  "network_name": {
-                    "title": "Blockchain Network Name",
-                    "description": "Blockchain network name. Supported values include Polygon and Amoy",
-                    "examples": [
-                      "Polygon",
-                      "Amoy"
-                    ],
-                    "type": "string",
-                    "enum": [
-                      "Polygon",
-                      "Amoy"
-                    ]
-                  }
-                },
-                "required": [
-                  "address",
-                  "chain_id",
-                  "network_name"
-                ],
-                "additionalProperties": false
-              },
-              "collection_slug": {
-                "title": "Collection Slug",
-                "description": "Slug of the collection this certificate belongs to",
->>>>>>> 41af790f
                 "examples": [
                   "0x1234567890abcdef1234567890abcdef12345678"
                 ],
@@ -783,64 +665,11 @@
                     "minLength": 1,
                     "pattern": "^ipfs:\\/\\/(?:Qm[1-9A-HJ-NP-Za-km-z]{44}|[bB][a-z2-7]{58,}|[zZ][1-9A-HJ-NP-Za-km-z]{48,})(?:\\/[^\\s]*)?$"
                   },
-<<<<<<< HEAD
                   "smart_contract_address": {
                     "title": "Smart Contract Address",
                     "description": "Ethereum address of the smart contract",
                     "examples": [
                       "0x1234567890abcdef1234567890abcdef12345678"
-=======
-                  "smart_contract": {
-                    "title": "Smart Contract",
-                    "description": "Smart contract details for on-chain references",
-                    "type": "object",
-                    "properties": {
-                      "address": {
-                        "title": "Smart Contract Address",
-                        "description": "Ethereum-compatible address of the smart contract that mints and manages this NFT",
-                        "examples": [
-                          "0x1234567890abcdef1234567890abcdef12345678"
-                        ],
-                        "type": "string",
-                        "pattern": "^0x[a-f0-9]{40}$"
-                      },
-                      "chain_id": {
-                        "title": "Chain ID",
-                        "description": "Blockchain network chain identifier (e.g., 137 for Polygon mainnet, 80002 for Amoy testnet)",
-                        "examples": [
-                          137,
-                          80002
-                        ],
-                        "anyOf": [
-                          {
-                            "type": "number",
-                            "const": 137
-                          },
-                          {
-                            "type": "number",
-                            "const": 80002
-                          }
-                        ]
-                      },
-                      "network_name": {
-                        "title": "Blockchain Network Name",
-                        "description": "Blockchain network name. Supported values include Polygon and Amoy",
-                        "examples": [
-                          "Polygon",
-                          "Amoy"
-                        ],
-                        "type": "string",
-                        "enum": [
-                          "Polygon",
-                          "Amoy"
-                        ]
-                      }
-                    },
-                    "required": [
-                      "address",
-                      "chain_id",
-                      "network_name"
->>>>>>> 41af790f
                     ],
                     "type": "string",
                     "pattern": "^0x[a-f0-9]{40}$"
@@ -1040,64 +869,11 @@
               "minLength": 1,
               "pattern": "^ipfs:\\/\\/(?:Qm[1-9A-HJ-NP-Za-km-z]{44}|[bB][a-z2-7]{58,}|[zZ][1-9A-HJ-NP-Za-km-z]{48,})(?:\\/[^\\s]*)?$"
             },
-<<<<<<< HEAD
             "smart_contract_address": {
               "title": "Smart Contract Address",
               "description": "Ethereum address of the smart contract",
               "examples": [
                 "0x1234567890abcdef1234567890abcdef12345678"
-=======
-            "smart_contract": {
-              "title": "Smart Contract",
-              "description": "Smart contract details for on-chain references",
-              "type": "object",
-              "properties": {
-                "address": {
-                  "title": "Smart Contract Address",
-                  "description": "Ethereum-compatible address of the smart contract that mints and manages this NFT",
-                  "examples": [
-                    "0x1234567890abcdef1234567890abcdef12345678"
-                  ],
-                  "type": "string",
-                  "pattern": "^0x[a-f0-9]{40}$"
-                },
-                "chain_id": {
-                  "title": "Chain ID",
-                  "description": "Blockchain network chain identifier (e.g., 137 for Polygon mainnet, 80002 for Amoy testnet)",
-                  "examples": [
-                    137,
-                    80002
-                  ],
-                  "anyOf": [
-                    {
-                      "type": "number",
-                      "const": 137
-                    },
-                    {
-                      "type": "number",
-                      "const": 80002
-                    }
-                  ]
-                },
-                "network_name": {
-                  "title": "Blockchain Network Name",
-                  "description": "Blockchain network name. Supported values include Polygon and Amoy",
-                  "examples": [
-                    "Polygon",
-                    "Amoy"
-                  ],
-                  "type": "string",
-                  "enum": [
-                    "Polygon",
-                    "Amoy"
-                  ]
-                }
-              },
-              "required": [
-                "address",
-                "chain_id",
-                "network_name"
->>>>>>> 41af790f
               ],
               "type": "string",
               "pattern": "^0x[a-f0-9]{40}$"
