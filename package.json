--- conflicted
+++ resolved
@@ -1,13 +1,7 @@
 {
-<<<<<<< HEAD
   "name": "@carrot-foundation/schemas",
-  "version": "0.1.3",
+  "version": "0.1.6",
   "description": "Carrot schema definitions and zod validation schemas",
-=======
-  "name": "@carrot-foundation/ipfs-schemas",
-  "version": "0.1.6",
-  "description": "JSON Schema definitions and Zod validation schemas for Carrot IPFS records",
->>>>>>> 2c351a38
   "license": "Apache-2.0",
   "private": false,
   "type": "module",
